[build-system]
build-backend = "setuptools.build_meta"
requires = [
    "setuptools>=61",
    "cython>=3.0.8; python_implementation == 'CPython'", # Skip cython when using pypy
]

[project]
name = "falcon"
readme = {file = "README.rst", content-type = "text/x-rst"}
dynamic = ["version"]
dependencies = []
requires-python = ">=3.8"
description = "The ultra-reliable, fast ASGI+WSGI framework for building data plane APIs at scale."
authors = [
  {name = "Kurt Griffiths", email = "mail@kgriffs.com"},
]
license = {text = "Apache 2.0"}
classifiers = [
    "Development Status :: 5 - Production/Stable",
    "Environment :: Web Environment",
    "Natural Language :: English",
    "Intended Audience :: Developers",
    "Intended Audience :: System Administrators",
    "License :: OSI Approved :: Apache Software License",
    "Operating System :: MacOS :: MacOS X",
    "Operating System :: Microsoft :: Windows",
    "Operating System :: POSIX",
    "Topic :: Internet :: WWW/HTTP :: WSGI",
    "Topic :: Software Development :: Libraries :: Application Frameworks",
    "Programming Language :: Python",
    "Programming Language :: Python :: Implementation :: CPython",
    "Programming Language :: Python :: Implementation :: PyPy",
    "Programming Language :: Python :: 3",
    "Programming Language :: Python :: 3.8",
    "Programming Language :: Python :: 3.9",
    "Programming Language :: Python :: 3.10",
    "Programming Language :: Python :: 3.11",
    "Programming Language :: Python :: 3.12",
    "Programming Language :: Python :: 3.13",
    "Programming Language :: Cython",
    "Typing :: Typed",
]
keywords = [
    "asgi",
    "wsgi",
    "web",
    "api",
    "framework",
    "rest",
    "http",
    "cloud",
]

[project.optional-dependencies]
test = ["pytest"]

[project.scripts]
falcon-bench = "falcon.cmd.bench:main"
falcon-inspect-app = "falcon.cmd.inspect_app:main"
falcon-print-routes = "falcon.cmd.inspect_app:route_main"

[project.urls]
Homepage = "https://falconframework.org"
Documentation = "https://falcon.readthedocs.io/en/stable/"
"Release Notes" = "https://falcon.readthedocs.io/en/stable/changes/"
"Source" = "https://github.com/falconry/falcon"
"Issue Tracker" = "https://github.com/falconry/falcon/issues"
Funding = "https://opencollective.com/falcon"
Chat = "https://gitter.im/falconry/user"

[tool.setuptools]
include-package-data = true
license-files = ["LICENSE"]
zip-safe = false

[tool.setuptools.dynamic]
version = {attr = "falcon.version.__version__"}

[tool.setuptools.packages.find]
include = ["falcon*"]

[tool.mypy]
    exclude = [
        "falcon/bench",
        "falcon/cmd",
    ]
    disallow_untyped_defs = true
    warn_unused_ignores = true

    [[tool.mypy.overrides]]
        module = [
            "cbor2",
            "cython",
            "daphne",
            "gunicorn",
            "hypercorn",
            "meinheld",
            "msgpack",
            "mujson",
            "pyximport",
            "testtools",
            "uvicorn"
        ]
        ignore_missing_imports = true

    [[tool.mypy.overrides]]
        # Pure Cython modules
        module = [
            "falcon.cyutil.misc",
            "falcon.cyutil.reader",
            "falcon.cyutil.uri"
        ]
        ignore_missing_imports = true

[tool.towncrier]
    package = "falcon"
    package_dir = ""
<<<<<<< HEAD
    filename = "docs/changes/4.0.1.rst"
=======
    filename = "docs/changes/4.0.2.rst"
>>>>>>> 4ac5ec6f
    directory = "docs/_newsfragments"
    issue_format = "`#{issue} <https://github.com/falconry/falcon/issues/{issue}>`__"

    # TODO(vytas): title_format = false seems to have no effect in towncrier==21.3.0.
    #   For now, we just have to remember to check the rendered changelog, and,
    #   if needed, remove the unwanted auto-generated title.
    #   See also: https://github.com/twisted/towncrier/issues/345.
    title_format = false

    [[tool.towncrier.type]]
        directory = "breakingchange"
        name = "Breaking Changes"
        showcontent = true

    [[tool.towncrier.type]]
        directory = "newandimproved"
        name = "New & Improved"
        showcontent = true

    [[tool.towncrier.type]]
        directory = "bugfix"
        name = "Fixed"
        showcontent = true

    [[tool.towncrier.type]]
        directory = "misc"
        name = "Misc"
        showcontent = true

[tool.black]
    # this is kept to avoid reformatting all the code if one were to
    # inadvertently run black on the project
    target-version = ["py38"]
    skip-string-normalization = true
    line-length = 88

[tool.blue]
    # NOTE(vytas): Before switching to Ruff, Falcon used the Blue formatter.
    #   With the below settings, accidentally running blue should yield
    #   only minor cosmetic changes in a handful of files.
    target-version = ["py38"]
    line-length = 88

[tool.ruff]
    target-version = "py38"
    format.quote-style = "single"
    line-length = 88
    builtins = [
        "ignore",
        "attr",
        "defined",
    ]
    exclude = [
        ".ecosystem",
        ".eggs",
        ".git",
        ".tox",
        ".venv",
        "build",
        "dist",
        "docs",
        "falcon/bench/nuts",
    ]

[tool.ruff.lint]
    select = [
        "C9",
        "E",
        "F",
        "W",
        "I",
        "FA"
    ]

[tool.ruff.lint.mccabe]
    max-complexity = 15

[tool.ruff.lint.per-file-ignores]
    "**/__init__.py" = [
        "F401",
        "E402",
        "F403"
    ]
    "falcon/uri.py" = ["F401"]
    "examples/*" = ["FA"]

[tool.ruff.lint.isort]
    case-sensitive = false
    force-single-line = true
    order-by-type = false
    single-line-exclusions = [
        "typing"
    ]
    force-sort-within-sections = true
    known-local-folder = ["asgilook", "look"]

[tool.pytest.ini_options]
filterwarnings = [
    "ignore:Unknown REQUEST_METHOD. '(CONNECT|DELETE|GET|HEAD|OPTIONS|PATCH|POST|PUT|TRACE|CHECKIN|CHECKOUT|COPY|LOCK|MKCOL|MOVE|PROPFIND|PROPPATCH|REPORT|UNCHECKIN|UNLOCK|UPDATE|VERSION-CONTROL)':wsgiref.validate.WSGIWarning",
    "ignore:Unknown REQUEST_METHOD. '(FOO|BAR|BREW|SETECASTRONOMY)':wsgiref.validate.WSGIWarning",
    "ignore:\"@coroutine\" decorator is deprecated:DeprecationWarning",
    "ignore:Using or importing the ABCs:DeprecationWarning",
    "ignore:cannot collect test class 'TestClient':pytest.PytestCollectionWarning",
    "ignore:inspect.getargspec\\(\\) is deprecated:DeprecationWarning",
    "ignore:path is deprecated\\. Use files\\(\\) instead:DeprecationWarning",
    "ignore:This process \\(.+\\) is multi-threaded",
]
markers = [
    "slow: mark Falcon tests as slower (potentially taking more than ~500ms).",
]
testpaths = [
    "tests"
]

[tool.cibuildwheel]
build-frontend = "build"
test-requires = ["-r requirements/cibwtest"]
test-command = "pytest {project}/tests"<|MERGE_RESOLUTION|>--- conflicted
+++ resolved
@@ -116,11 +116,7 @@
 [tool.towncrier]
     package = "falcon"
     package_dir = ""
-<<<<<<< HEAD
-    filename = "docs/changes/4.0.1.rst"
-=======
     filename = "docs/changes/4.0.2.rst"
->>>>>>> 4ac5ec6f
     directory = "docs/_newsfragments"
     issue_format = "`#{issue} <https://github.com/falconry/falcon/issues/{issue}>`__"
 
