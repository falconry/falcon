[build-system]
    build-backend = "setuptools.build_meta"
    requires = [
        "setuptools>=47",
        "wheel>=0.34",
<<<<<<< HEAD
        "cython>=0.29.21; python_implementation == 'CPython'", # Skip cython when using pypy
        "typing-extensions; python_version<'3.8'",
=======
        "cython>=3.0.8; python_implementation == 'CPython'", # Skip cython when using pypy
>>>>>>> 6a9fc762
    ]

[tool.mypy]
    exclude = [
        "falcon/bench/|falcon/cmd/",
        "falcon/vendor"
    ]
    [[tool.mypy.overrides]]
        module = [
            "cbor2",
            "cython",
            "daphne",
            "gunicorn",
            "hypercorn",
            "meinheld",
            "msgpack",
            "mujson",
            "pyximport",
            "testtools",
            "uvicorn"
        ]
        ignore_missing_imports = true

    [[tool.mypy.overrides]]
        # Pure Cython modules
        module = [
            "falcon.cyutil.misc",
            "falcon.cyutil.reader",
            "falcon.cyutil.uri"
        ]
        ignore_missing_imports = true

    [[tool.mypy.overrides]]
        module = [
            "falcon.util.*",
            "falcon.app_helpers",
            "falcon.asgi_spec",
            "falcon.constants",
            "falcon.errors",
            "falcon.forwarded",
            "falcon.hooks",
            "falcon.http_error",
            "falcon.http_status",
            "falcon.http_status",
            "falcon.inspect",
            "falcon.middleware",
            "falcon.redirects",
            "falcon.stream",
        ]
        disallow_untyped_defs = true

[tool.towncrier]
    package = "falcon"
    package_dir = ""
    filename = "docs/changes/4.0.0.rst"
    directory = "docs/_newsfragments"
    issue_format = "`#{issue} <https://github.com/falconry/falcon/issues/{issue}>`__"

    # TODO(vytas): title_format = false seems to have no effect in towncrier==21.3.0.
    #   For now, we just have to remember to check the rendered changelog, and,
    #   if needed, remove the unwanted auto-generated title.
    #   See also: https://github.com/twisted/towncrier/issues/345.
    title_format = false

    [[tool.towncrier.type]]
        directory = "breakingchange"
        name = "Breaking Changes"
        showcontent = true

    [[tool.towncrier.type]]
        directory = "newandimproved"
        name = "New & Improved"
        showcontent = true

    [[tool.towncrier.type]]
        directory = "bugfix"
        name = "Fixed"
        showcontent = true

    [[tool.towncrier.type]]
        directory = "misc"
        name = "Misc"
        showcontent = true

[tool.black]
    # this is kept to avoid reformatting all the code if one were to
    # inadvertently run black on the project
    target-version = ["py38"]
    skip-string-normalization = true
    line-length = 88
    extend-exclude = "falcon/vendor"

[tool.blue]
    # NOTE(vytas): Before switching to Ruff, Falcon used the Blue formatter.
    #   With the below settings, accidentally running blue should yield
    #   only minor cosmetic changes in a handful of files.
    target-version = ["py38"]
    line-length = 88
    extend-exclude = "falcon/vendor"

[tool.ruff]
    target-version = "py38"
    format.quote-style = "single"
    line-length = 88
    extend-exclude = ["falcon/vendor"]
    builtins = [
        "ignore",
        "attr",
        "defined",
    ]
    exclude = [
        ".ecosystem",
        ".eggs",
        ".git",
        ".tox",
        ".venv",
        "build",
        "dist",
        "docs",
        "examples",
        "falcon/bench/nuts",
    ]

[tool.ruff.lint]
    select = [
        "C9",
        "E",
        "F",
        "W",
        "I"
    ]

[tool.ruff.lint.mccabe]
    max-complexity = 15

[tool.ruff.lint.per-file-ignores]
    "**/__init__.py" = [
        "F401",
        "E402",
        "F403"
    ]
    "falcon/uri.py" = ["F401"]

[tool.ruff.lint.isort]
    case-sensitive = false
    force-single-line = true
    order-by-type = false
    single-line-exclusions = [
        "typing"
    ]
    force-sort-within-sections = true
    known-local-folder = ["asgilook", "look"]

[tool.pytest.ini_options]
filterwarnings = [
    "ignore:Unknown REQUEST_METHOD. '(CONNECT|DELETE|GET|HEAD|OPTIONS|PATCH|POST|PUT|TRACE|CHECKIN|CHECKOUT|COPY|LOCK|MKCOL|MOVE|PROPFIND|PROPPATCH|REPORT|UNCHECKIN|UNLOCK|UPDATE|VERSION-CONTROL)':wsgiref.validate.WSGIWarning",
    "ignore:Unknown REQUEST_METHOD. '(FOO|BAR|BREW|SETECASTRONOMY)':wsgiref.validate.WSGIWarning",
    "ignore:\"@coroutine\" decorator is deprecated:DeprecationWarning",
    "ignore:Using or importing the ABCs:DeprecationWarning",
    "ignore:cannot collect test class 'TestClient':pytest.PytestCollectionWarning",
    "ignore:inspect.getargspec\\(\\) is deprecated:DeprecationWarning",
    "ignore:path is deprecated\\. Use files\\(\\) instead:DeprecationWarning",
    "ignore:This process \\(.+\\) is multi-threaded",
]
markers = [
    "slow: mark Falcon tests as slower (potentially taking more than ~500ms).",
]
testpaths = [
    "tests"
]

[tool.cibuildwheel]
build-frontend = "build"
test-requires = ["-r requirements/cibwtest"]
test-command = "pytest {project}/tests"<|MERGE_RESOLUTION|>--- conflicted
+++ resolved
@@ -3,12 +3,7 @@
     requires = [
         "setuptools>=47",
         "wheel>=0.34",
-<<<<<<< HEAD
-        "cython>=0.29.21; python_implementation == 'CPython'", # Skip cython when using pypy
-        "typing-extensions; python_version<'3.8'",
-=======
         "cython>=3.0.8; python_implementation == 'CPython'", # Skip cython when using pypy
->>>>>>> 6a9fc762
     ]
 
 [tool.mypy]
