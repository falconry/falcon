--- conflicted
+++ resolved
@@ -44,10 +44,7 @@
         module = [
             "falcon.asgi.multipart",
             "falcon.asgi.response",
-<<<<<<< HEAD
-=======
             "falcon.asgi.stream",
->>>>>>> f36a23e2
             "falcon.media.json",
             "falcon.media.msgpack",
             "falcon.media.multipart",
