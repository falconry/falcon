--- conflicted
+++ resolved
@@ -3,18 +3,11 @@
 Media
 =====
 
-<<<<<<< HEAD
 Falcon allows for easy and customizable internet media type handling. By
 default Falcon only enables handlers for JSON and URL-encoded HTML
 forms. However, additional handlers can be configured through the
 :any:`falcon.RequestOptions` and :any:`falcon.ResponseOptions` objects
-specified on your :any:`falcon.API`.
-=======
-Falcon allows for easy and customizable internet media type handling. By default
-Falcon only enables a single JSON handler. However, additional handlers
-can be configured through the :any:`falcon.RequestOptions` and
-:any:`falcon.ResponseOptions` objects specified on your :any:`falcon.App`.
->>>>>>> 69f6a323
+specified on your :any:`falcon.App`.
 
 .. note::
 
