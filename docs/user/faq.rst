.. _faq:

FAQ
===

.. contents:: :local:

Design Philosophy
~~~~~~~~~~~~~~~~~

Why doesn't Falcon come with batteries included?
------------------------------------------------
Falcon is designed for applications that require a high level of
customization or performance tuning. The framework's minimalist design
frees the developer to select the best strategies and 3rd-party
packages for the task at hand.

The Python ecosystem offers a number of great packages that you can
use from within your responders, hooks, and middleware components. As
a starting point, the community maintains a list of `Falcon add-ons
and complementary packages <https://github.com/falconry/falcon/wiki>`_.

Why doesn't Falcon create a new Resource instance for every request?
--------------------------------------------------------------------
Falcon generally tries to minimize the number of objects that it
instantiates. It does this for two reasons: first, to avoid the expense of
creating the object, and second to reduce memory usage by reducing the
total number of objects required under highly concurrent workloads. Therefore,
when adding a route, Falcon requires an *instance* of your resource class,
rather than the class type. That same instance will be used to serve all
requests coming in on that route.

Why does raising an error inside a resource crash my app?
---------------------------------------------------------
Generally speaking, Falcon assumes that resource responders (such as
``on_get()``, ``on_post()``, etc.) will, for the most part, do the right thing.
In other words, Falcon doesn't try very hard to protect responder code from
itself.

This approach reduces the number of checks that Falcon
would otherwise have to perform, making the framework more efficient. With
that in mind, writing a high-quality API based on Falcon requires that:

#. Resource responders set response variables to sane values.
#. Your code is well-tested, with high code coverage.
#. Errors are anticipated, detected, and handled appropriately within
   each responder and with the aid of custom error handlers.

.. tip:: Falcon will re-raise errors that do not inherit from
    :class:`~falcon.HTTPError` unless you have registered a custom error
    handler for that type (see also: :ref:`falcon.App <app>`).

How do I generate API documentation for my Falcon API?
------------------------------------------------------
When it comes to API documentation, some developers prefer to use the API
implementation as the user contract or source of truth (taking an
implementation-first approach), while other developers prefer to use the API
spec itself as the contract, implementing and testing the API against that spec
(taking a design-first approach).

At the risk of erring on the side of flexibility, Falcon does not provide API
spec support out of the box. However, there are several community projects
available in this vein. Our
`Add on Catalog <https://github.com/falconry/falcon/wiki/Add-on-Catalog>`_ lists
a couple of these projects, but you may also wish to search
`PyPI <https://pypi.python.org/pypi>`_ for additional packages.

If you are interested in the design-first approach mentioned above, you may
also want to check out API design and gateway services such as Tyk, Apiary,
Amazon API Gateway, or Google Cloud Endpoints.

Performance
~~~~~~~~~~~

Does Falcon work with HTTP/2?
-----------------------------

Falcon is a WSGI framework and as such does not serve HTTP requests directly.
However, you can get most of the benefits of HTTP/2 by simply deploying any
HTTP/2-compliant web server or load balancer in front of your app to translate
between HTTP/2 and HTTP/1.1. Eventually we expect that Python web servers (such
as uWSGI) will support HTTP/2 natively, eliminating the need for a translation
layer.

Is Falcon thread-safe?
----------------------

The Falcon framework is, itself, thread-safe. For example, new
:class:`~falcon.Request` and :class:`~falcon.Response` objects are created
for each incoming HTTP request. However, a single instance of each resource
class attached to a route is shared among all requests. Middleware objects and
other types of hooks, such as custom error handlers, are likewise shared.
Therefore, as long as you implement these classes and callables in a
thread-safe manner, and ensure that any third-party libraries used by your
app are also thread-safe, your WSGI app as a whole will be thread-safe.

That being said, IO-bound Falcon APIs are usually scaled via multiple
processes and green threads (courtesy of the `gevent <http://www.gevent.org/>`_
library or similar) which aren't truly running concurrently, so there may be
some edge cases where Falcon is not thread-safe that we aren't aware of. If you
run into any issues, please let us know.

Does Falcon support asyncio?
------------------------------

Due to the limitations of WSGI, Falcon is unable to support ``asyncio`` at this
time. However, we are exploring alternatives to WSGI (such
as `ASGI <https://github.com/django/asgiref/blob/master/specs/asgi.rst>`_)
that will allow us to support asyncio natively in the future.

In the meantime, we recommend using the battle-tested
`gevent <http://www.gevent.org/>`_ library via
Gunicorn or uWSGI to scale IO-bound services.
`meinheld <https://pypi.org/project/meinheld/>`_ has also been used
successfully by the community to power high-throughput, low-latency services.
Note that if you use Gunicorn, you can combine gevent and PyPy to achieve an
impressive level of performance. (Unfortunately, uWSGI does not yet support
using gevent and PyPy together.)

Does Falcon support WebSocket?
------------------------------

Due to the limitations of WSGI, Falcon is unable to support the WebSocket
protocol as stated above.

In the meantime, you might try leveraging
`uWSGI's native WebSocket support <http://uwsgi.readthedocs.io/en/latest/WebSockets.html>`_,
or implementing a standalone service via Aymeric Augustin's
handy `websockets <https://pypi.python.org/pypi/websockets/4.0.1>`_ library.

Routing
~~~~~~~

How do I implement CORS with Falcon?
------------------------------------

In order for a website or SPA to access an API hosted under a different
domain name, that API must implement
`Cross-Origin Resource Sharing (CORS) <https://developer.mozilla.org/en-US/docs/Web/HTTP/CORS>`_.
For a public API, implementing CORS in Falcon can be as simple as implementing
a middleware component similar to the following:

.. code:: python

    class CORSComponent:
        def process_response(self, req, resp, resource, req_succeeded):
            resp.set_header('Access-Control-Allow-Origin', '*')

            if (req_succeeded
                and req.method == 'OPTIONS'
                and req.get_header('Access-Control-Request-Method')
            ):
                # NOTE(kgriffs): This is a CORS preflight request. Patch the
                #   response accordingly.

                allow = resp.get_header('Allow')
                resp.delete_header('Allow')

                allow_headers = req.get_header(
                    'Access-Control-Request-Headers',
                    default='*'
                )

                resp.set_headers((
                    ('Access-Control-Allow-Methods', allow),
                    ('Access-Control-Allow-Headers', allow_headers),
                    ('Access-Control-Max-Age', '86400'),  # 24 hours
                ))

When using the above approach, OPTIONS requests must also be special-cased in
any other middleware or hooks you use for auth, content-negotiation, etc. For
example, you will typically skip auth for preflight requests because it is
simply unnecessary; note that such request do not include the Authorization
header in any case.

For more sophisticated use cases, have a look at Falcon add-ons from the
community, such as `falcon-cors <https://github.com/lwcolton/falcon-cors>`_, or
try one of the generic
`WSGI CORS libraries available on PyPI <https://pypi.python.org/pypi?%3Aaction=search&term=cors&submit=search>`_.
If you use an API gateway, you might also look into what CORS functionality
it provides at that level.

How do I implement redirects within Falcon?
-------------------------------------------

Falcon provides a number of exception classes that can be raised to redirect the
client to a different location (see also :ref:`Redirection <redirects>`).

Note, however, that it is more efficient to handle permanent redirects
directly with your web server, if possible, rather than placing additional load
on your app for such requests.

How do I split requests between my original app and the part I migrated to Falcon?
----------------------------------------------------------------------------------

It is common to carve out a portion of an app and reimplement it in
Falcon to boost performance where it is most needed.

If you have access to your load balancer or reverse proxy configuration,
we recommend setting up path or subdomain-based rules to split requests
between your original implementation and the parts that have been
migrated to Falcon (e.g., by adding an additional ``location`` directive
to your NGINX config).

If the above approach isn't an option for your deployment, you can
implement a simple WSGI wrapper that does the same thing:

.. code:: python

    def application(environ, start_response):
        try:
            # NOTE(kgriffs): Prefer the host header; the web server
            # isn't supposed to mess with it, so it should be what
            # the client actually sent.
            host = environ['HTTP_HOST']
        except KeyError:
            # NOTE(kgriffs): According to PEP-3333, this header
            # will always be present.
            host = environ['SERVER_NAME']

        if host.startswith('api.'):
            return falcon_app(environ, start_response)
        elif:
            return webapp2_app(environ, start_response)

See also `PEP 3333 <https://www.python.org/dev/peps/pep-3333/#environ-variables>`_
for a complete list of the variables that are provided via ``environ``.

How do I implement both POSTing and GETing items for the same resource?
-----------------------------------------------------------------------

Suppose you have the following routes::

    # Resource Collection
    GET /resources{?marker, limit}
    POST /resources

    # Resource Item
    GET /resources/{id}
    PATCH /resources/{id}
    DELETE /resources/{id}

You can implement this sort of API by simply using two Python classes, one
to represent a single resource, and another to represent the collection of
said resources. It is common to place both classes in the same module
(see also :ref:`this section of the tutorial <tutorial-serving-images>`.)

Alternatively, you can use suffixed responders to map both routes to the
same resource class:

.. code:: python

    class MyResource:
        def on_get(self, req, resp, id):
            pass

        def on_patch(self, req, resp, id):
            pass

        def on_delete(self, req, resp, id):
            pass

        def on_get_collection(self, req, resp):
            pass

        def on_post_collection(self, req, resp):
            pass


    # -- snip --


    resource = MyResource()
    app.add_route('/resources/{id}', resource)
    app.add_route('/resources', resource, suffix='collection')

What is the recommended way to map related routes to resource classes?
----------------------------------------------------------------------

Let's say we have the following URL schema::

    GET  /game/ping
    GET  /game/{game_id}
    POST /game/{game_id}
    GET  /game/{game_id}/state
    POST /game/{game_id}/state

We can break this down into three resources::

    Ping:

        GET  /game/ping

    Game:

        GET  /game/{game_id}
        POST /game/{game_id}

    GameState:

        GET  /game/{game_id}/state
        POST /game/{game_id}/state

GameState may be thought of as a sub-resource of Game. It is
a distinct logical entity encapsulated within a more general
Game concept.

In Falcon, these resources would be implemented with standard
classes:

.. code:: python

    class Ping:

        def on_get(self, req, resp):
            resp.body = '{"message": "pong"}'


    class Game:

        def __init__(self, dao):
            self._dao = dao

        def on_get(self, req, resp, game_id):
            pass

        def on_post(self, req, resp, game_id):
            pass


    class GameState:

        def __init__(self, dao):
            self._dao = dao

        def on_get(self, req, resp, game_id):
            pass

        def on_post(self, req, resp, game_id):
            pass


    app = falcon.App()

    # Game and GameState are closely related, and so it
    # probably makes sense for them to share an object
    # in the Data Access Layer. This could just as
    # easily use a DB object or ORM layer.
    #
    # Note how the resources classes provide a layer
    # of abstraction or indirection which makes your
    # app more flexible since the data layer can
    # evolve somewhat independently from the presentation
    # layer.
    game_dao = myapp.DAL.Game(myconfig)

    app.add_route('/game/ping', Ping())
    app.add_route('/game/{game_id}', Game(game_dao))
    app.add_route('/game/{game_id}/state', GameState(game_dao))

Alternatively, a single resource class could implement suffixed responders in
order to handle all three routes:

.. code:: python

    class Game:

        def __init__(self, dao):
            self._dao = dao

        def on_get(self, req, resp, game_id):
            pass

        def on_post(self, req, resp, game_id):
            pass

        def on_get_state(self, req, resp, game_id):
            pass

        def on_post_state(self, req, resp, game_id):
            pass

        def on_get_ping(self, req, resp):
            resp.data = b'{"message": "pong"}'


    # -- snip --


    app = falcon.App()

    game = Game(myapp.DAL.Game(myconfig))

    app.add_route('/game/{game_id}', game)
    app.add_route('/game/{game_id}/state', game, suffix='state')
    app.add_route('/game/ping', game, suffix='ping')

Extensibility
~~~~~~~~~~~~~

How do I use WSGI middleware with Falcon?
-----------------------------------------
Instances of :class:`falcon.App` are first-class WSGI apps, so you can use the
standard pattern outlined in PEP-3333. In your main "app" file, you would
simply wrap your api instance with a middleware app. For example:

.. code:: python

    import my_restful_service
    import some_middleware

    app = some_middleware.DoSomethingFancy(my_restful_service.app)

See also the `WSGI middleware example <https://www.python.org/dev/peps/pep-3333/#middleware-components-that-play-both-sides>`_ given in PEP-3333.

How can I pass data from a hook to a responder, and between hooks?
------------------------------------------------------------------
You can inject extra responder kwargs from a hook by adding them
to the *params* dict passed into the hook. You can also set custom attributes
on the ``req.context`` object, as a way of passing contextual information
around:

.. code:: python

    def authorize(req, resp, resource, params):
        # TODO: Check authentication/authorization

        # -- snip --

        req.context.role = 'root'
        req.context.scopes = ('storage', 'things')
        req.context.uid = 0

    # -- snip --

    @falcon.before(authorize)
    def on_post(self, req, resp):
        pass

.. _faq_override_404_500_handlers:

How can I write a custom handler for 404 and 500 pages in falcon?
------------------------------------------------------------------
When a route can not be found for an incoming request, Falcon uses a default
responder that simply raises an instance of :class:`~.HTTPRouteNotFound`, which
the framework will in turn render as a 404 response. You can use
:meth:`falcon.App.add_error_handler` to override the default handler for this
exception type (or for its parent type, :class:`~.HTTPNotFound`).
Alternatively, you may be able to configure your web server to transform the
response for you (e.g., using nginx's ``error_page`` directive).

By default, non-system-exiting exceptions that do not inherit from
:class:`~.HTTPError` or :class:`~.HTTPStatus` are handled by Falcon with a
plain HTTP 500 error. To provide your own 500 logic, you can add a custom error
handler for Python's base :class:`Exception` type. This will not affect the
default handlers for :class:`~.HTTPError` and :class:`~.HTTPStatus`.

See :ref:`errors` and the :meth:`falcon.API.add_error_handler` docs for more
details.

Request Handling
~~~~~~~~~~~~~~~~

How do I authenticate requests?
-------------------------------
Hooks and middleware components can be used together to authenticate and
authorize requests. For example, a middleware component could be used to
parse incoming credentials and place the results in ``req.context``.
Downstream components or hooks could then use this information to
authorize the request, taking into account the user's role and the requested
resource.

Why does req.stream.read() hang for certain requests?
-----------------------------------------------------

This behavior is an unfortunate artifact of the request body mechanics not
being fully defined by the WSGI spec (PEP-3333). This is discussed in the
reference documentation for :attr:`~falcon.Request.stream`, and a workaround
is provided in the form of :attr:`~falcon.Request.bounded_stream`.

How does Falcon handle a trailing slash in the request path?
------------------------------------------------------------
If your app sets :attr:`~falcon.RequestOptions.strip_url_path_trailing_slash` to
``True``, Falcon will normalize incoming URI paths to simplify later processing
and improve the predictability of application logic. This can be helpful when
implementing a REST API schema that does not interpret a
trailing slash character as referring to the name of an implicit sub-resource,
as traditionally used by websites to reference index pages.

For example, with this option enabled, adding a route for ``'/foo/bar'``
implicitly adds a route for ``'/foo/bar/'``. In other words, requests coming
in for either path will be sent to the same resource.

.. note::

    Starting with version 2.0, the default for the
    :attr:`~falcon.RequestOptions.strip_url_path_trailing_slash` request option
    changed from ``True`` to ``False``.

Why is my query parameter missing from the req object?
------------------------------------------------------
If a query param does not have a value, Falcon will by default ignore that
parameter. For example, passing ``'foo'`` or ``'foo='`` will result in the
parameter being ignored.

If you would like to recognize such parameters, you must set the
`keep_blank_qs_values` request option to ``True``. Request options are set
globally for each instance of :class:`falcon.API` via the
:attr:`~falcon.App.req_options` property. For example:

.. code:: python

    app.req_options.keep_blank_qs_values = True

Why are '+' characters in my params being converted to spaces?
--------------------------------------------------------------
The ``+`` character is often used instead of ``%20`` to represent spaces in
query string params, due to the historical conflation of form parameter encoding
(``application/x-www-form-urlencoded``) and URI percent-encoding.  Therefore,
Falcon, converts ``+`` to a space when decoding strings.

To work around this, RFC 3986 specifies ``+`` as a reserved character,
and recommends percent-encoding any such characters when their literal value is
desired (``%2B`` in the case of ``+``).

.. _access_urlencoded_form:

How can I access POSTed form params?
------------------------------------
By default, Falcon does not consume request bodies. However, a :ref:`media
handler <media>` for the ``application/x-www-form-urlencoded`` content type is
installed by default, thus making the POSTed form available as
:attr:`Request.media <falcon.Request.media>` with zero configuration:

.. code:: python

    import falcon


    class MyResource:
        def on_post(self, req, resp):
            # TODO: Handle the submitted URL-encoded form
            form = req.media

            # NOTE: Falcon chooses the right media handler automatically, but
            #   if we wanted to differentiate from, for instance, JSON, we
            #   could check whether req.content_type == falcon.MEDIA_URLENCODED
            #   or use mimeparse to implement more sophisticated logic.

.. note::
   In prior versions of Falcon, a POSTed URL-encoded form could be automatically
   consumed and merged into :attr:`~falcon.Request.params` by setting the
   :attr:`~falcon.RequestOptions.auto_parse_form_urlencoded` option to ``True``. This
   behavior is still supported in the Falcon 3.x series. However, it has been
   deprecated in favor of :class:`~.media.URLEncodedFormHandler`, and the
   option to merge URL-encoded form data into
   :attr:`~falcon.Request.params` may be removed in a future release.

POSTed form parameters may also be read directly from
:attr:`~falcon.Request.stream` and parsed via
:meth:`falcon.uri.parse_query_string` or
`urllib.parse.parse_qs() <https://docs.python.org/3.6/library/urllib.parse.html#urllib.parse.parse_qs>`_.

.. _access_multipart_files:

How can I access POSTed files?
------------------------------

If files are ``POST``\ed as part of a :ref:`multipart form <multipart>`, the
default :class:`MultipartFormHandler <falcon.media.MultipartFormHandler>` can
be used to efficiently parse the submitted ``multipart/form-data``
:ref:`request media <media>` by iterating over the multipart
:class:`body parts <falcon.media.multipart.BodyPart>`:

.. code:: python

    for part in req.media:
        # TODO: Do something with the body part
        pass

.. _multipart_cloud_upload:

How can I save POSTed files (from a multipart form) directly to AWS S3?
-----------------------------------------------------------------------

As highlighted in the previous answer dealing with
:ref:`files posted as multipart form <access_multipart_files>`,
:class:`falcon.media.MultipartFormHandler` may be used to iterate over the
uploaded multipart body parts.

The `stream` of a body part is a file-like object implementing the ``read()``
method, making it compatible with ``boto3``\'s
`upload_fileobj <https://boto3.amazonaws.com/v1/documentation/api/latest/reference/services/s3.html#S3.Client.upload_fileobj>`_:

.. code:: python

    import boto3

    # -- snip --

    s3 = boto3.client('s3')

    for part in req.media:
        if part.name == 'myfile':
            s3.upload_fileobj(part.stream, 'mybucket', 'mykey')

.. note::
   Falcon is not endorsing any particular cloud service provider, and AWS S3
   and ``boto3`` are referenced here just as a popular example. The same
   pattern can be applied to any storage API that supports streaming directly
   from a file-like object.

How do I parse a nested multipart form?
---------------------------------------
Falcon does not offer official support for parsing nested multipart forms
(i.e., where multiple files for a single field are transmitted using a nested
``multipart/mixed`` part) at this time. The usage is considered deprecated
according to the `living HTML5 standard
<https://html.spec.whatwg.org/multipage/form-control-infrastructure.html>`_ and
`RFC 7578, Section 4.3 <https://tools.ietf.org/html/rfc7578#section-4.3>`_.

.. tip::
    If your app absolutely must deal with such legacy forms, the parser may
    actually be capable of the task. See more in this recipe:
    :ref:`nested-multipart-forms`.

How do I retrieve a JSON value from the query string?
-----------------------------------------------------
To retrieve a JSON-encoded value from the query string, Falcon provides the
:meth:`~falcon.Request.get_param_as_json` method, an example of which is given
below:

.. code:: python

    import falcon


    class LocationResource:

        def on_get(self, req, resp):
            places = {
                'Chandigarh, India': {
                    'lat': 30.692781,
                    'long': 76.740875
                },

                'Ontario, Canada': {
                    'lat': 43.539814,
                    'long': -80.246094
                }
            }

            coordinates = req.get_param_as_json('place')

            place = None
            for (key, value) in places.items():
                if coordinates == value:
                    place = key
                    break

            resp.media = {
                'place': place
            }


    app = falcon.API()
    app.add_route('/locations', LocationResource())

In the example above, ``LocationResource`` expects a query string containing
a JSON-encoded value named ``'place'``. This value can be fetched and
decoded from JSON in a single step with the
:meth:`~falcon.Request.get_param_as_json` method. Given a request URL
such as:

    ``/locations?place={"lat":43.539814,"long":-80.246094}``

The `coordinates` variable will be set to a :class:`dict` as expected.

By default, the :attr:`~falcon.RequestOptions.auto_parse_qs_csv` option is
set to ``False``. The example above assumes this default.

On the other hand, when :attr:`~falcon.RequestOptions.auto_parse_qs_csv` is set
to ``True``, Falcon treats commas in a query string as literal characters
delimiting a comma-separated list. For example, given the query string
``?c=1,2,3``, Falcon will add this to your ``request.params``
dictionary as ``{'c': ['1', '2', '3']}``. If you attempt to use JSON in the
value of the query string, for example ``?c={"a":1,"b":2}``, the value will be
added to ``request.params`` in an unexpected way: ``{'c': ['{"a":1', '"b":2}']}``.

Commas are a reserved character that can be escaped according to
`RFC 3986 - 2.2. Reserved Characters <https://tools.ietf.org/html/rfc3986#section-2.2>`_,
so one possible solution is to percent encode any commas that appear in your
JSON query string.

The other option is to leave
:attr:`~falcon.RequestOptions.auto_parse_qs_csv` disabled and simply use JSON
array syntax in lieu of CSV.

When :attr:`~falcon.RequestOptions.auto_parse_qs_csv` is not enabled, the
value of the query string ``?c={"a":1,"b":2}`` will be added to
the ``req.params`` dictionary as ``{'c': '{"a":1,"b":2}'}``.
This lets you consume JSON whether or not the client chooses to percent-encode
commas in the request. In this case, you can retrieve the raw JSON string
via :meth:`~falcon.Request.get_param`, or use the
:meth:`~falcon.Request.get_param_as_json` convenience method as
demonstrated above.

How can I handle forward slashes within a route template field?
---------------------------------------------------------------

In Falcon 1.3 we shipped initial support for
`field converters <http://falcon.readthedocs.io/en/stable/api/routing.html#field-converters>`_.
We’ve discussed building on this feature to support consuming multiple path
segments ala Flask. This work is currently planned for 2.0.

In the meantime, the workaround is to percent-encode the forward slash. If you
don’t control the clients and can't enforce this, you can implement a Falcon
middleware component to rewrite the path before it is routed.

.. _bare_class_context_type:

How do I adapt my code to default context type changes in Falcon 2.0?
---------------------------------------------------------------------

The default request/response context type has been changed from dict to a bare
class in Falcon 2.0. Instead of setting dictionary items, you can now simply
set attributes on the object:

.. code:: python

   # Before Falcon 2.0
   req.context['cache_backend'] = MyUltraFastCache.connect()

   # Falcon 2.0
   req.context.cache_backend = MyUltraFastCache.connect()

The new default context type emulates a dict-like mapping interface in a way
that context attributes are linked to dict items, i.e. setting an object
attribute also sets the corresponding dict item, and vice versa. As a result,
existing code will largely work unmodified with Falcon 2.0. Nevertheless, it is
recommended to migrate to the new interface as outlined above since the
dict-like mapping interface may be removed from the context type in a future
release.

.. warning::
   If you need to mix-and-match both approaches under migration, beware that
   setting attributes such as *items* or *values* would obviously shadow the
   corresponding mapping interface functions.

If an existing project is making extensive use of dictionary contexts, the type
can be explicitly overridden back to dict by employing custom request/response
types:

.. code:: python

    class RequestWithDictContext(falcon.Request):
        context_type = dict

    class ResponseWithDictContext(falcon.Response):
        context_type = dict

    # -- snip --

    app = falcon.App(request_type=RequestWithDictContext,
                     response_type=ResponseWithDictContext)

Response Handling
~~~~~~~~~~~~~~~~~

When would I use media, data, and stream?
-----------------------------------------

These three parameters are mutually exclusive, you should only set one when
defining your response.

:ref:`resp.media <media>` is used when you want to use the Falcon serialization
mechanism. Just assign data to the attribute and falcon will take care of the
rest.

.. code:: python

    class MyResource:
        def on_get(self, req, resp):
            resp.media = { 'hello': 'World' }

`resp.body` and `resp.data` are very similar, they both allow you to set the
body of the response. The difference being, `body` takes a string and `data`
takes bytes.

.. code:: python

    class MyResource:
        def on_get(self, req, resp):
            resp.body = json.dumps({ 'hello': 'World' })

        def on_post(self, req, resp):
            resp.data = b'{ "hello": "World" }'


`resp.stream` allows you to set a file-like object which returns bytes. We will
call `read()` until the object is consumed.

.. code:: python

    class MyResource:
        def on_get(self, req, resp):
            resp.stream = open('myfile.json', mode='rb')


How can I use resp.media with types like datetime?
--------------------------------------------------

The default JSON handler for ``resp.media`` only supports the objects and types
listed in the table documented under
`json.JSONEncoder <https://docs.python.org/3.6/library/json.html#json.JSONEncoder>`_.
To handle additional types, you can either serialize them beforehand, or create
a custom JSON media handler that sets the `default` param for ``json.dumps()``.
When deserializing an incoming request body, you may also wish to implement
`object_hook` for ``json.loads()``. Note, however, that setting the `default` or
`object_hook` params can negatively impact the performance of (de)serialization.

Does Falcon set Content-Length or do I need to do that explicitly?
------------------------------------------------------------------
Falcon will try to do this for you, based on the value of ``resp.body``,
``resp.data``, or ``resp.stream_len`` (whichever is set in the response,
checked in that order.)

For dynamically-generated content, you can choose to not set ``stream_len``,
in which case Falcon will then leave off the Content-Length header, and
hopefully your WSGI server will do the Right Thing™ (assuming you've told
it to enable keep-alive).

.. note:: PEP-3333 prohibits apps from setting hop-by-hop headers itself,
    such as Transfer-Encoding.

Why is an empty response body returned when I raise an instance of HTTPError?
-----------------------------------------------------------------------------

Falcon attempts to serialize the :class:`~falcon.HTTPError` instance using its
:meth:`~falcon.HTTPError.to_json` or :meth:`~falcon.HTTPError.to_xml` methods,
according to the Accept header in the request. If neither JSON nor XML is
acceptable, no response body will be generated. You can override this behavior
if needed via :meth:`~falcon.App.set_error_serializer`.

I'm setting a response body, but it isn't getting returned. What's going on?
----------------------------------------------------------------------------
Falcon skips processing the response body when, according to the HTTP
spec, no body should be returned. If the client
sends a HEAD request, the framework will always return an empty body.
Falcon will also return an empty body whenever the response status is any
of the following::

    falcon.HTTP_100
    falcon.HTTP_204
    falcon.HTTP_416
    falcon.HTTP_304

If you have another case where the body isn't being returned, it's probably a
bug! :ref:`Let us know <help>` so we can help.

I'm setting a cookie, but it isn't being returned in subsequent requests.
-------------------------------------------------------------------------
By default, Falcon enables the `secure` cookie attribute. Therefore, if you are
testing your app over HTTP (instead of HTTPS), the client will not send the
cookie in subsequent requests.

(See also the :ref:`cookie documentation <cookie-secure-attribute>`.)

.. _serve-downloadable-as:

How can I serve a downloadable file with Falcon?
------------------------------------------------
In the ``on_get()`` responder method for the resource, you can tell the user
agent to download the file by setting the Content-Disposition header. Falcon
includes the :attr:`~falcon.Response.downloadable_as` property to make this
easy:

.. code:: python

    resp.downloadable_as = 'report.pdf'

<<<<<<< HEAD
.. _faq_header_names_lowercase:

Why is Falcon changing my header names to lowercase?
----------------------------------------------------

Falcon always lowercases header names before storing them in the internal
:class:`Response <falcon.Response>` structures in order to make the response
header handling straightforward and performant, as header name lookup can be
done using a simple ``dict``. Since HTTP headers are case insensitive, this
optimization should normally not affect your API consumers.

In the unlikely case you absolutely must deal with non-conformant HTTP clients
expecting a specific header name capitalization, see this recipe how to
override header names using generic WSGI middleware:
:ref:`capitalizing_response_headers`.

Note that this question only applies to the WSGI flavor of Falcon. The
`ASGI HTTP scope specification
<https://asgi.readthedocs.io/en/latest/specs/www.html#response-start-send-event>`_
requires HTTP header names to be lowercased.

Furthermore, the HTTP2 standard also mandates that header field names MUST be
converted to lowercase (see `RFC 7540, Section 8.1.2
<https://httpwg.org/specs/rfc7540.html#rfc.section.8.1.2>`_).
=======
See also the :ref:`outputting_csv_recipe` recipe for a more involved example of
dynamically generated downloadable content.
>>>>>>> c601fb77

Can Falcon serve static files?
------------------------------

Falcon makes it easy to efficiently serve static files by simply assigning an
open file to ``resp.stream`` :ref:`as demonstrated in the tutorial
<tutorial-serving-images>`. You can also serve an entire directory of files via
:meth:`falcon.App.add_static_route`. However, if possible, it is best to serve
static files directly from a web server like Nginx, or from a CDN.

Misc.
~~~~~

How do I manage my database connections?
----------------------------------------

Assuming your database library manages its own connection pool, all you need
to do is initialize the client and pass an instance of it into your resource
classes. For example, using SQLAlchemy Core:

.. code:: python

    engine = create_engine('sqlite:///:memory:')
    resource = SomeResource(engine)

Then, within ``SomeResource``:

.. code:: python

    # Read from the DB
    result = self._engine.execute(some_table.select())
    for row in result:
        # TODO: Do something with each row

    result.close()

    # -- snip --

    # Write to the DB within a transaction
    with self._engine.begin() as connection:
        r1 = connection.execute(some_table.select())

        # -- snip --

        connection.execute(
            some_table.insert(),
            col1=7,
            col2='this is some data'
        )

When using a data access layer, simply pass the engine into your data
access objects instead. See also
`this sample Falcon project <https://github.com/jmvrbanac/falcon-example>`_
that demonstrates using an ORM with Falcon.

You can also create a middleware component to automatically check out
database connections for each request, but this can make it harder to track
down errors, or to tune for the needs of individual requests.

If you need to transparently handle reconnecting after an error, or for other
use cases that may not be supported by your client library, simply encapsulate
the client library within a management class that handles all the tricky bits,
and pass that around instead.

What is the recommended approach for making configuration variables available to multiple resource classes?
-----------------------------------------------------------------------------------------------------------

People usually fall into two camps when it comes to this question. The first
camp likes to instantiate a config object and pass that around to the
initializers of the resource classes so the data sharing is explicit. The second
camp likes to create a config module and import that wherever it’s needed.

With the latter approach, to control when the config is actually loaded,
it’s best not to instantiate it at
the top level of the config module’s namespace. This avoids any problematic
side-effects that may be caused by loading the config whenever Python happens
to process the first import of the config module. Instead,
consider implementing a function in the module that returns a new or cached
config object on demand.

Other than that, it’s pretty much up to you if you want to use the standard
library config library or something like ``aumbry`` as demonstrated by this
`falcon example app <https://github.com/jmvrbanac/falcon-example/tree/master/example>`_

(See also the **Configuration** section of our
`Complementary Packages wiki page <https://github.com/falconry/falcon/wiki/Complementary-Packages>`_.
You may also wish to search PyPI for other options).

How do I test my Falcon app? Can I use pytest?
----------------------------------------------

Falcon's testing framework supports both ``unittest`` and ``pytest``. In fact,
the tutorial in the docs provides an excellent introduction to
`testing Falcon apps with pytest <http://falcon.readthedocs.io/en/stable/user/tutorial.html#testing-your-application>`_.

(See also: `Testing <http://falcon.readthedocs.io/en/stable/api/testing.html>`_)

How can I set cookies when simulating requests?
-----------------------------------------------

The easiest way is to simply pass the ``cookies`` parameter into
``simulate_request``. Here is an example:

.. code:: python

    import falcon
    import falcon.testing
    import pytest

    class TastyCookies:

        def on_get(self, req, resp):
            resp.media = {'cookies': req.cookies}


    @pytest.fixture
    def client():
        app = falcon.App()
        app.add_route('/cookies', TastyCookies())

        return falcon.testing.TestClient(app)


    def test_cookies(client):
        resp = client.simulate_get('/cookies', cookies={'cookie': 'cookie value'})

        assert resp.json == {'cookies': {'cookie': 'cookie value'}}


Alternatively, you can set the Cookie header directly as demonstrated in this version of ``test_cookies()``

.. code:: python

    def test_cookies(client):
        resp = client.simulate_get('/cookies', headers={'Cookie': 'xxx=yyy'})

        assert resp.json == {'cookies': {'xxx': 'yyy'}}

To include multiple values, simply use ``"; "`` to separate each name-value
pair. For example, if you were to pass ``{'Cookie': 'xxx=yyy; hello=world'}``,
you would get ``{'cookies': {'xxx': 'yyy', 'hello': 'world'}}``.<|MERGE_RESOLUTION|>--- conflicted
+++ resolved
@@ -879,7 +879,9 @@
 
     resp.downloadable_as = 'report.pdf'
 
-<<<<<<< HEAD
+See also the :ref:`outputting_csv_recipe` recipe for a more involved example of
+dynamically generated downloadable content.
+
 .. _faq_header_names_lowercase:
 
 Why is Falcon changing my header names to lowercase?
@@ -904,10 +906,6 @@
 Furthermore, the HTTP2 standard also mandates that header field names MUST be
 converted to lowercase (see `RFC 7540, Section 8.1.2
 <https://httpwg.org/specs/rfc7540.html#rfc.section.8.1.2>`_).
-=======
-See also the :ref:`outputting_csv_recipe` recipe for a more involved example of
-dynamically generated downloadable content.
->>>>>>> c601fb77
 
 Can Falcon serve static files?
 ------------------------------
