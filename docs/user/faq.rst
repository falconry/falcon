.. _faq:

FAQ
===

Why doesn't Falcon come with batteries included?
------------------------------------------------
Falcon is designed for applications that require a high level of
customization or performance tuning. The framework's minimalist design
frees the developer to select the best strategies and 3rd-party
packages for the task at hand.

The Python ecosystem offers a number of great packages that you can
use from within your responders, hooks, and middleware components. As
a starting point, the community maintains a list of `Falcon add-ons
and complementary packages <https://github.com/falconry/falcon/wiki>`_.

How do I use WSGI middleware with Falcon?
-----------------------------------------
Instances of `falcon.API` are first-class WSGI apps, so you can use the
standard pattern outlined in PEP-3333. In your main "app" file, you would
simply wrap your api instance with a middleware app. For example:

.. code:: python

    import my_restful_service
    import some_middleware

    app = some_middleware.DoSomethingFancy(my_restful_service.api)

See also the `WSGI middleware example <http://legacy.python.org/dev/peps/pep-3333/#middleware-components-that-play-both-sides>`_ given in PEP-3333.

How do I authenticate requests?
-------------------------------
Hooks and middleware components can be used together to authenticate and
authorize requests. For example, a middleware component could be used to
parse incoming credentials and place the results in ``req.context``.
Downstream components or hooks could then use this information to
authorize the request, taking into account the user's role and the requested
resource.

Why doesn't Falcon create a new Resource instance for every request?
--------------------------------------------------------------------
Falcon generally tries to minimize the number of objects that it
instantiates. It does this for two reasons: first, to avoid the expense of
creating the object, and second to reduce memory usage. Therefore, when
adding a route, Falcon requires an *instance* of your resource class, rather
than the class type. That same instance will be used to serve all requests
coming in on that route.

Is Falcon thread-safe?
----------------------
New Request and Response objects are created for each incoming HTTP request.
However, a single instance of each resource class attached to a route is
shared among all requests. Therefore, as long as you are careful about the
way responders access class member variables to avoid conflicts, your
WSGI app should be thread-safe.

That being said, Falcon-based services are usually deployed using green
threads (via the gevent library or similar) which aren't truly running
concurrently, so there may be some edge cases where Falcon is not
thread-safe that haven't been discovered yet.

*Caveat emptor!*

How do I implement both POSTing and GETing items for the same resource?
-----------------------------------------------------------------------
Suppose you wanted to implement the following endpoints::

    # Resource Collection
    POST /resources
    GET /resources{?marker, limit}

    # Resource Item
    GET /resources/{id}
    PATCH /resources/{id}
    DELETE /resources/{id}

You can implement this sort of API by simply using two Python classes, one
to represent a single resource, and another to represent the collection of
said resources. It is common to place both classes in the same module.

The Falcon community did some experimenting with routing both singleton
and collection-based operations to the same Python class, but it turned
out to make routing definitions more complicated and less intuitive. That
being said, we are always open to new ideas, so please let us know if you
discover another way.

See also :ref:`this section of the tutorial <tutorial-serving-images>`.

How can I pass data from a hook to a responder, and between hooks?
------------------------------------------------------------------
You can inject extra responder kwargs from a hook by adding them
to the *params* dict passed into the hook. You can also add custom data to
the ``req.context`` dict, as a way of passing contextual information around.

Does Falcon set Content-Length or do I need to do that explicitly?
------------------------------------------------------------------
Falcon will try to do this for you, based on the value of `resp.body`,
`resp.data`, or `resp.stream_len` (whichever is set in the response, checked
in that order.)

For dynamically-generated content, you can choose to leave off `stream_len`,
in which case Falcon will then leave off the Content-Length header, and
hopefully your WSGI server will do the Right Thing™ (assuming you've told
it to enable keep-alive).

.. note:: PEP-333 prohibits apps from setting hop-by-hop headers itself,
    such as Transfer-Encoding.

I'm setting a response body, but it isn't getting returned. What's going on?
----------------------------------------------------------------------------
Falcon skips processing the response body when, according to the HTTP
spec, no body should be returned. If the client
sends a HEAD request, the framework will always return an empty body.
Falcon will also return an empty body whenever the response status is any
of the following::

    falcon.HTTP_100
    falcon.HTTP_204
    falcon.HTTP_416
    falcon.HTTP_304

If you have another case where you body isn't being returned to the
client, it's probably a bug! Let us know in IRC or on the mailing list so
we can help.

My app is setting a cookie, but it isn't being passed back in subsequent requests.
----------------------------------------------------------------------------------
By default, Falcon enables the `secure` cookie attribute. Therefore, if you are
testing your app over HTTP (instead of HTTPS), the client will not send the
cookie in subsequent requests. See also :ref:`the cookie documentation <cookie-secure-attribute>`

Why does raising an error inside a resource crash my app?
---------------------------------------------------------
Generally speaking, Falcon assumes that resource responders (such as *on_get*,
*on_post*, etc.) will, for the most part, do the right thing. In other words,
Falcon doesn't try very hard to protect responder code from itself.

This approach reduces the number of (often) extraneous checks that Falcon
would otherwise have to perform, making the framework more efficient. With
that in mind, writing a high-quality API based on Falcon requires that:

#. Resource responders set response variables to sane values.
#. Your code is well-tested, with high code coverage.
#. Errors are anticipated, detected, and handled appropriately within
   each responder and with the aid of custom error handlers.

.. tip:: Falcon will re-raise errors that do not inherit from
    ``falcon.HTTPError`` unless you have registered a custom error
    handler for that type (see also: :ref:`falcon.API <api>`).

Why are trailing slashes trimmed from req.path?
-----------------------------------------------
Falcon normalizes incoming URI paths to simplify later processing and
improve the predictability of application logic. In addition to stripping
a trailing slashes, if any, Falcon will convert empty paths to "/".

Note also that routing is also normalized, so adding a route for "/foo/bar"
also implicitly adds a route for "/foo/bar/". Requests coming in for either
path will be sent to the same resource.

Why are field names in URI templates restricted to certain characters?
----------------------------------------------------------------------
Field names are restricted to the ASCII characters in the set ``[a-zA-Z_]``.
Using a restricted set of characters allows the framework to make
simplifying assumptions that reduce the overhead of parsing incoming requests.

Why is my query parameter missing from the req object?
------------------------------------------------------
If a query param does not have a value, Falcon will by default ignore that
parameter. For example, passing 'foo' or 'foo=' will result in the parameter
being ignored.

If you would like to recognize such parameters, you must set the
`keep_blank_qs_values` request option to ``True``. Request options are set
globally for each instance of ``falcon.API`` through the `req_options`
attribute. For example:

.. code:: python

    api.req_options.keep_blank_qs_values = True

How can I access POSTed form params?
------------------------------------
By default, Falcon does not consume request bodies. However, setting
the :attr:`~RequestOptions.auto_parse_form_urlencoded` to ``True`` 
on an instance of ``falcon.API`` 
will cause the framework to consume the request body when the
content type is `application/x-www-form-urlencoded`, making
the form parameters accessible via :attr:`~.Request.params`,
:meth:`~.Request.get_param`, etc.

.. code:: python

    api.req_options.auto_parse_form_urlencoded = True

Alternatively, POSTed form parameters may be read directly from
:attr:`~.Request.stream` and parsed via
:meth:`falcon.uri.parse_query_string` or
`urllib.parse.parse_qs() <https://docs.python.org/3.6/library/urllib.parse.html#urllib.parse.parse_qs>`_.

How do I consume a query string that has a JSON value?
------------------------------------------------------
<<<<<<< HEAD
Falcon will by default treat commas in a query string as literal characters
delimiting a comma separated list. For example, if you had 
the query string ``?c=1,2,3`` by default Falcon will add this to your 
``request.params`` dictionary as ``{'c': ['1', '2', '3']}``. If you attempt 
to use JSON in the value of the query string, for example ``?c={'a':1,'b':2}``,
then it will get added to your ``request.params`` in a way you
are probably not hoping for: ``{'c': ["{'a':1", "'b':2}"]}``.
=======
Falcon defaults to treating commas in a query string as literal characters
delimiting a comma separated list. For example, given 
the query string ``?c=1,2,3``, Falcon defaults to adding this to your 
``request.params`` dictionary as ``{'c': ['1', '2', '3']}``. If you attempt 
to use JSON in the value of the query string, for example ``?c={'a':1,'b':2}``,
the value will get added to your ``request.params`` in a way that you probably 
don't expect: ``{'c': ["{'a':1", "'b':2}"]}``.
>>>>>>> ae98caf4

Commas are a reserved character that can be escaped according to 
`RFC 3986 - 2.2. Reserved Characters <https://tools.ietf.org/html/rfc3986#section-2.2>`_,
so one possible solution is to percent encode any commas that appear in your 
JSON query string. The other option is to switch the way Falcon 
handles commas in a query string by setting the
:attr:`~RequestOptions.auto_parse_qs_csv` to ``False`` on an instance of 
``falcon.API``. For example:

.. code:: python 
  
    api.auto_parse_qs_csv = False

<<<<<<< HEAD
If :attr:`~RequestOptions.auto_parse_qs_csv` is set to ``False``, Then the 
value of the query string ``?c={'a':1,'b':2}`` will be added to 
your ``request.params`` dictionary as  ``{'c': "{'a':1,'b':2}"}``. 
This will allow you to consume JSON with non-percent-escaped commas 
in your query strings.
=======
When :attr:`~RequestOptions.auto_parse_qs_csv` is set to ``False``, the 
value of the query string ``?c={'a':1,'b':2}`` will be added to 
your ``request.params`` dictionary as  ``{'c': "{'a':1,'b':2}"}``. 
This lets you consume JSON whether or not the client chooses to escape 
commas in the request.
>>>>>>> ae98caf4
<|MERGE_RESOLUTION|>--- conflicted
+++ resolved
@@ -202,15 +202,6 @@
 
 How do I consume a query string that has a JSON value?
 ------------------------------------------------------
-<<<<<<< HEAD
-Falcon will by default treat commas in a query string as literal characters
-delimiting a comma separated list. For example, if you had 
-the query string ``?c=1,2,3`` by default Falcon will add this to your 
-``request.params`` dictionary as ``{'c': ['1', '2', '3']}``. If you attempt 
-to use JSON in the value of the query string, for example ``?c={'a':1,'b':2}``,
-then it will get added to your ``request.params`` in a way you
-are probably not hoping for: ``{'c': ["{'a':1", "'b':2}"]}``.
-=======
 Falcon defaults to treating commas in a query string as literal characters
 delimiting a comma separated list. For example, given 
 the query string ``?c=1,2,3``, Falcon defaults to adding this to your 
@@ -218,7 +209,6 @@
 to use JSON in the value of the query string, for example ``?c={'a':1,'b':2}``,
 the value will get added to your ``request.params`` in a way that you probably 
 don't expect: ``{'c': ["{'a':1", "'b':2}"]}``.
->>>>>>> ae98caf4
 
 Commas are a reserved character that can be escaped according to 
 `RFC 3986 - 2.2. Reserved Characters <https://tools.ietf.org/html/rfc3986#section-2.2>`_,
@@ -232,16 +222,8 @@
   
     api.auto_parse_qs_csv = False
 
-<<<<<<< HEAD
-If :attr:`~RequestOptions.auto_parse_qs_csv` is set to ``False``, Then the 
-value of the query string ``?c={'a':1,'b':2}`` will be added to 
-your ``request.params`` dictionary as  ``{'c': "{'a':1,'b':2}"}``. 
-This will allow you to consume JSON with non-percent-escaped commas 
-in your query strings.
-=======
 When :attr:`~RequestOptions.auto_parse_qs_csv` is set to ``False``, the 
 value of the query string ``?c={'a':1,'b':2}`` will be added to 
 your ``request.params`` dictionary as  ``{'c': "{'a':1,'b':2}"}``. 
 This lets you consume JSON whether or not the client chooses to escape 
-commas in the request.
->>>>>>> ae98caf4
+commas in the request.