--- conflicted
+++ resolved
@@ -17,14 +17,8 @@
 # For the full list of built-in configuration values, see the documentation:
 # https://www.sphinx-doc.org/en/master/usage/configuration.html
 
-<<<<<<< HEAD
 import configparser
 import datetime
-=======
-from collections import OrderedDict
-import configparser
-from datetime import datetime
->>>>>>> 0bd3dc23
 import multiprocessing
 import os
 import sys
