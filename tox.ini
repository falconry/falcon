[tox]

# --------------------------------------------------------------------
#
# NOTE(kgriffs): Python 3.8 is required when
# checking combined coverage. To check coverage:
#
#   $ tools/mintest.sh
#
# Which is equivalent to:
#
#   $ pip install -U tox==3.20 coverage
#   $ rm -f .coverage.*
#   $ tox -e pep8 && tox -e py38 && tools/testing/combine_coverage.sh
#
# You can then drill down into coverage details by opening the HTML
# report at ".coverage_html/index.html".
#
# --------------------------------------------------------------------

envlist = py38,
          black,
          pep8,
          docs

[testenv]
# NOTE(vytas): Other Falcon-specific environment variables for automatic
#   wrapping of coroutines are set in tests/conftest.py.
setenv =
    PIP_CONFIG_FILE={toxinidir}/pip.conf
    PYTHONASYNCIODEBUG=1
    FALCON_DISABLE_CYTHON=Y
deps = -r{toxinidir}/requirements/tests
commands = {toxinidir}/tools/clean.sh {toxinidir}/falcon
           pytest tests []

# --------------------------------------------------------------------
# ASGI servers
# --------------------------------------------------------------------

[testenv:daphne]
deps = {[testenv]deps}
       daphne

[testenv:hypercorn]
deps = {[testenv]deps}
       hypercorn

# --------------------------------------------------------------------
# Test without optional packages
# --------------------------------------------------------------------

[testenv:no_optional_packages]
deps = {[testenv]deps}
commands = {toxinidir}/tools/clean.sh {toxinidir}/falcon
           pip uninstall --yes python-rapidjson daphne orjson
           pytest tests []

# --------------------------------------------------------------------
# Coverage
# --------------------------------------------------------------------

[with-coverage]
whitelist_externals = mkdir
                      mv
commands = "{toxinidir}/tools/clean.sh" "{toxinidir}/falcon"
           coverage run -m pytest tests []

[testenv:py35]
deps = {[testenv]deps}
       pytest-randomly
       jsonschema
whitelist_externals = {[with-coverage]whitelist_externals}
commands = "{toxinidir}/tools/clean.sh" "{toxinidir}/falcon"
           coverage run -m pytest tests --ignore=tests/asgi []

[testenv:py38]
basepython = python3.8
deps = {[testenv]deps}
       pytest-randomly
       jsonschema
whitelist_externals = {[with-coverage]whitelist_externals}
commands = {[with-coverage]commands}

[testenv:py38_sans_msgpack]
basepython = python3.8
deps = {[testenv]deps}
whitelist_externals = {[with-coverage]whitelist_externals}
commands = pip uninstall --yes msgpack
           "{toxinidir}/tools/clean.sh" "{toxinidir}/falcon"
           coverage run -m pytest tests -k "test_ws and test_msgpack_missing"

[testenv:py38_nocover]
basepython = python3.8
deps = {[testenv]deps}
       pytest-randomly
       jsonschema
commands = pytest tests []

# --------------------------------------------------------------------
# Additional test suite environments
# --------------------------------------------------------------------

[testenv:pypy3]
basepython = pypy3

# --------------------------------------------------------------------
# Debugging
# --------------------------------------------------------------------

[with-debug-tools]
deps = -r{toxinidir}/requirements/tests
       pdbpp

[testenv:py3_debug]
basepython = python3.8
deps = {[with-debug-tools]deps}
       uvicorn
       jsonschema

# --------------------------------------------------------------------
# mypy
# --------------------------------------------------------------------

[testenv:mypy]
basepython = python3.8
skipsdist = True
skip_install = True
deps = mypy
       types-jsonschema
commands = {toxinidir}/tools/clean.sh {toxinidir}/falcon
           mypy falcon

[testenv:mypy_tests]
basepython = python3.8
deps = {[testenv]deps}
<<<<<<< HEAD
       mypy
=======
       pytest-mypy
>>>>>>> cf6dc450
       types-requests
       types-PyYAML
       types-ujson
       types-waitress
       types-aiofiles
       types-jsonschema
commands = {toxinidir}/tools/clean.sh {toxinidir}/falcon
           mypy tests

# --------------------------------------------------------------------
# Cython
# --------------------------------------------------------------------

[with-cython]
deps = -r{toxinidir}/requirements/tests
setenv =
    PIP_CONFIG_FILE={toxinidir}/pip.conf
    FALCON_DISABLE_CYTHON=
    FALCON_ASGI_WRAP_NON_COROUTINES=Y
    FALCON_TESTING_SESSION=Y
    PYTHONASYNCIODEBUG=1
install_command = python -m pip install --no-build-isolation {opts} {packages}
commands = pytest tests []

[testenv:py35_cython]
basepython = python3.5
install_command = {[with-cython]install_command}
deps = {[with-cython]deps}
setenv = {[with-cython]setenv}
commands = {[with-cython]commands}

[testenv:py36_cython]
basepython = python3.6
install_command = {[with-cython]install_command}
deps = {[with-cython]deps}
setenv = {[with-cython]setenv}
commands = {[with-cython]commands}

[testenv:py37_cython]
basepython = python3.7
install_command = {[with-cython]install_command}
deps = {[with-cython]deps}
setenv = {[with-cython]setenv}
commands = {[with-cython]commands}

[testenv:py38_cython]
basepython = python3.8
install_command = {[with-cython]install_command}
deps = {[with-cython]deps}
setenv = {[with-cython]setenv}
commands = {[with-cython]commands}

[testenv:py39_cython]
basepython = python3.9
install_command = {[with-cython]install_command}
deps = {[with-cython]deps}
setenv = {[with-cython]setenv}
commands = {[with-cython]commands}

# --------------------------------------------------------------------
# WSGI servers (Cythonized Falcon)
# --------------------------------------------------------------------

[testenv:wsgi_servers]
install_command = {[with-cython]install_command}
setenv = {[with-cython]setenv}
deps = {[with-cython]deps}
       gunicorn
       meinheld
       uwsgi
       waitress
commands = pytest -v tests/test_wsgi_servers.py

# --------------------------------------------------------------------
# Smoke testing with a sample app
# --------------------------------------------------------------------

[smoke-test]
# NOTE(vytas): Work around pprofile's reliance on the removed use_2to3 option:
#   https://github.com/vpelletier/pprofile/issues/41
commands = pip install "setuptools < 58.0"
           pip install -r {toxinidir}/requirements/bench
           python -c "import falcon.asgi; falcon.asgi.App()"
           falcon-bench -t 1 -b falcon-ext

[testenv:py38_smoke]
basepython = python3.8
deps =
commands = {[smoke-test]commands}

[testenv:py38_smoke_cython]
basepython = python3.8
deps = cython
setenv = {[with-cython]setenv}
commands = {[smoke-test]commands}

# --------------------------------------------------------------------
# Lint
# --------------------------------------------------------------------

[testenv:pep8]
deps = flake8>=3.7.0
       flake8-quotes
       flake8-import-order

basepython = python3.8

commands = flake8 []

[testenv:black]
deps = black>=21.5b1
basepython = python3.8

commands = black --check . []

[testenv:pep8-docstrings]
deps = flake8
       flake8-docstrings

basepython = python3.8

commands = flake8 \
             --docstring-convention=pep257 \
             --exclude=.ecosystem,.eggs,.git,.tox,.venv,build,dist,docs,examples,tests,falcon/vendor,falcon/bench/nuts \
             --select=D205,D212,D400,D401,D403,D404 \
             []

[testenv:pep8-examples]
deps = flake8
       flake8-quotes
       flake8-import-order

basepython = python3.8

commands = flake8 examples \
             --max-complexity=12 \
             --ignore=F403,W503,W504 \
             --max-line-length=99 \
             --import-order-style=google \
             --application-import-names=asgilook,look \
             []

# --------------------------------------------------------------------
# For viewing environ dicts generated by various WSGI servers
# --------------------------------------------------------------------

[testenv:py38_dump_gunicorn]
basepython = python3.8
deps = gunicorn
commands = gunicorn -b localhost:8000 tests.dump_wsgi

[testenv:py38_dump_waitress]
basepython = python3.8
deps = waitress
commands = waitress-serve --listen=localhost:8000 tests.dump_wsgi:application

[testenv:py38_dump_wsgiref]
basepython = python3.8
commands = python tests/dump_wsgi.py

# --------------------------------------------------------------------
# Benchmarking
# --------------------------------------------------------------------

[testenv:py35_bench]
basepython = python3.5
deps = -r{toxinidir}/requirements/bench
commands = falcon-bench []

[testenv:py35_bench_cython]
basepython = python3.5
deps = -r{toxinidir}/requirements/bench
       cython
commands = falcon-bench []

[testenv:py36_bench]
basepython = python3.6
deps = -r{toxinidir}/requirements/bench
commands = falcon-bench []

[testenv:py36_bench_cython]
basepython = python3.6
deps = -r{toxinidir}/requirements/bench
       cython
commands = falcon-bench []

[testenv:py37_bench]
basepython = python3.7
deps = -r{toxinidir}/requirements/bench
commands = falcon-bench []

[testenv:py37_bench_cython]
basepython = python3.7
deps = -r{toxinidir}/requirements/bench
       cython
commands = falcon-bench []

[testenv:py38_bench]
basepython = python3.8
deps = -r{toxinidir}/requirements/bench
commands = falcon-bench []

[testenv:py38_bench_cython]
basepython = python3.8
deps = -r{toxinidir}/requirements/bench
       cython
commands = falcon-bench []

[testenv:pypy_bench]
basepython = pypy
deps = -r{toxinidir}/requirements/bench
commands = falcon-bench []

[testenv:pypy3_bench]
basepython = pypy3
deps = -r{toxinidir}/requirements/bench
commands = falcon-bench []

# --------------------------------------------------------------------
# Check for new versions of vendored packages
# --------------------------------------------------------------------

[testenv:check_vendored]
basepython = python3.8
deps =
commands = {toxinidir}/tools/check-vendored.sh

# --------------------------------------------------------------------
# Package sanity check with twine
# --------------------------------------------------------------------

[testenv:twine_check]
basepython = python3.8
skipsdist = True
deps = setuptools
       twine
       wheel
commands =
    python {toxinidir}/setup.py bdist_wheel sdist
    twine check {toxinidir}/dist/*

# --------------------------------------------------------------------
# Documentation
# --------------------------------------------------------------------

[testenv:docs]
basepython = python3.8
deps = -r{toxinidir}/requirements/docs
commands =
    sphinx-build -W -E -b html docs docs/_build/html []

[testenv:towncrier]
basepython = python3.8
deps = -r{toxinidir}/requirements/docs
        toml
        towncrier
commands =
    {toxinidir}/tools/towncrier_draft.py

[testenv:dash]
basepython = python3.7
setenv =
    DASHBUILD = True
deps = -r{toxinidir}/requirements/docs
commands =
    sphinx-build -j 4 -W -E -b html docs docs/_build/html []
    {toxinidir}/tools/generate_dash.sh

# --------------------------------------------------------------------
# Tutorial ("look") tests
# --------------------------------------------------------------------

[testenv:look]
basepython = python3.8
deps =
    -r{toxinidir}/examples/look/requirements/test
commands =
    pytest {toxinidir}/examples/look/tests

# --------------------------------------------------------------------
# ASGI tutorial ("asgilook") tests
# --------------------------------------------------------------------

[testenv:asgilook]
basepython = python3.8
deps =
    -r{toxinidir}/examples/asgilook/requirements/asgilook
    -r{toxinidir}/examples/asgilook/requirements/test
commands =
    pytest \
        --cov asgilook \
        --cov-config {toxinidir}/examples/asgilook/.coveragerc \
        --cov-fail-under 100 \
        --cov-report term-missing \
        {toxinidir}/examples/asgilook/tests/

# --------------------------------------------------------------------
# Ecosystem
# --------------------------------------------------------------------

[testenv:hug]
basepython = python3.7
deps = virtualenv
commands =
     {toxinidir}/tools/testing/install_hug.sh
     {toxinidir}/tools/testing/test_hug.sh

# --------------------------------------------------------------------
# E2E tests
# --------------------------------------------------------------------

[testenv:e2e_chrome]
basepython = python3.8
deps =
    -r{toxinidir}/requirements/e2e
commands =
    pytest {toxinidir}/e2e-tests/ --browser=chrome

[testenv:e2e_firefox]
basepython = python3.8
deps =
    -r{toxinidir}/requirements/e2e
commands =
    pytest {toxinidir}/e2e-tests/ --browser=firefox

# --------------------------------------------------------------------
# Wheels stuff
# --------------------------------------------------------------------

[testenv:wheel_check]
basepython = python
skipsdist = True
skip_install = True
deps = setuptools>=44
       pytest
passenv = GITHUB_*
setenv =
    PYTHONASYNCIODEBUG=0
    PYTHONNOUSERSITE=1
    FALCON_ASGI_WRAP_NON_COROUTINES=Y
    FALCON_TESTING_SESSION=Y
    FALCON_DISABLE_CYTHON=Y
commands =
    pip uninstall --yes falcon
    pip install --find-links {toxinidir}/dist --no-index --ignore-installed falcon
    python --version
    python -c "import sys; sys.path.pop(0); from falcon.cyutil import misc, reader, uri"
    python .github/workflows/scripts/verify_tag.py {toxinidir}/dist
    pip install -r{toxinidir}/requirements/tests
    pytest -q tests []<|MERGE_RESOLUTION|>--- conflicted
+++ resolved
@@ -134,11 +134,7 @@
 [testenv:mypy_tests]
 basepython = python3.8
 deps = {[testenv]deps}
-<<<<<<< HEAD
        mypy
-=======
-       pytest-mypy
->>>>>>> cf6dc450
        types-requests
        types-PyYAML
        types-ujson
