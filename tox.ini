[tox]

# --------------------------------------------------------------------
#
# NOTE(kgriffs): Python 3.8 is required when
# checking combined coverage. To check coverage:
#
#   $ tools/mintest.sh
#
# Which is equivalent to:
#
#   $ pip install -U tox coverage
#   $ rm -f .coverage.*
#   $ tox -e pep8 && tox -e py38 && tools/testing/combine_coverage.sh
#
# You can then drill down into coverage details by opening the HTML
# report at ".coverage_html/index.html".
#
# --------------------------------------------------------------------

envlist = cleanup,
          black,
          pep8,
          mypy,
          mintest,
          pytest,
          pytest_sans_msgpack,
          coverage,
          towncrier

[testenv]
# NOTE(vytas): Other Falcon-specific environment variables for automatic
#   wrapping of coroutines are set in tests/conftest.py.
setenv =
    PIP_CONFIG_FILE={toxinidir}/pip.conf
    PYTHONASYNCIODEBUG=1
    FALCON_DISABLE_CYTHON=Y
deps = -r{toxinidir}/requirements/tests
commands = python "{toxinidir}/tools/clean.py" "{toxinidir}/falcon"
           pytest tests []

# --------------------------------------------------------------------
# Miscellaneous tasks
# --------------------------------------------------------------------

[testenv:cleanup]
deps = {[testenv]deps}
commands = python "{toxinidir}/tools/clean.py" "{toxinidir}/falcon"
           coverage erase

[testenv:coverage]
deps = {[testenv]deps}
commands = coverage combine
           coverage html -d {toxinidir}/.coverage_html
           coverage report --fail-under 100

# --------------------------------------------------------------------
# ASGI servers
# --------------------------------------------------------------------

[testenv:daphne]
deps = {[testenv]deps}
       daphne

[testenv:hypercorn]
deps = {[testenv]deps}
       hypercorn

# --------------------------------------------------------------------
# Test without optional packages
# --------------------------------------------------------------------

[testenv:no_optional_packages]
deps = {[testenv]deps}
commands = python "{toxinidir}/tools/clean.py" "{toxinidir}/falcon"
           pip uninstall --yes python-rapidjson daphne orjson
           pytest tests []

# --------------------------------------------------------------------
# Coverage
# --------------------------------------------------------------------

[with-coverage]
commands = python "{toxinidir}/tools/clean.py" "{toxinidir}/falcon"
           coverage run -m pytest tests []

[testenv:mintest]
setenv =
    PIP_CONFIG_FILE={toxinidir}/pip.conf
    PYTHONASYNCIODEBUG=1
    FALCON_DISABLE_CYTHON=Y
    FALCON_TESTING_MOCK_PY35=Y
deps = -r{toxinidir}/requirements/mintest
commands = coverage run -m pytest tests --ignore=tests/asgi []

[testenv:pytest]
deps = {[testenv]deps}
       pytest-randomly
       jsonschema
commands = coverage run -m pytest tests []

[testenv:pytest_sans_msgpack]
deps = {[testenv]deps}
commands = pip uninstall --yes msgpack
           coverage run -m pytest tests -k "test_ws and test_msgpack_missing"

[testenv:py35]
deps = {[testenv]deps}
       pytest-randomly
       jsonschema
commands = python "{toxinidir}/tools/clean.py" "{toxinidir}/falcon"
           coverage run -m pytest tests --ignore=tests/asgi []

[testenv:py38]
basepython = python3.8
deps = {[testenv]deps}
       pytest-randomly
       jsonschema
commands = {[with-coverage]commands}

[testenv:py38_sans_msgpack]
basepython = python3.8
deps = {[testenv]deps}
commands = pip uninstall --yes msgpack
           coverage run -m pytest tests -k "test_ws and test_msgpack_missing"

[testenv:py38_nocover]
basepython = python3.8
deps = {[testenv]deps}
       pytest-randomly
       jsonschema
commands = pytest tests []

# --------------------------------------------------------------------
# Additional test suite environments
# --------------------------------------------------------------------

[testenv:pypy3]
basepython = pypy3

# --------------------------------------------------------------------
# Debugging
# --------------------------------------------------------------------

[with-debug-tools]
deps = -r{toxinidir}/requirements/tests
       pdbpp

[testenv:py3_debug]
basepython = python3.8
deps = {[with-debug-tools]deps}
       uvicorn
       jsonschema

# --------------------------------------------------------------------
# mypy
# --------------------------------------------------------------------
[testenv:mypy]
deps = {[testenv]deps}
       pytest-mypy
       types-requests
       types-PyYAML
       types-ujson
       types-waitress
       types-aiofiles
commands = python "{toxinidir}/tools/clean.py" "{toxinidir}/falcon"
           pytest --mypy -m mypy tests []

# --------------------------------------------------------------------
# Cython
# --------------------------------------------------------------------

[with-cython]
deps = -r{toxinidir}/requirements/tests
setenv =
    PIP_CONFIG_FILE={toxinidir}/pip.conf
    FALCON_DISABLE_CYTHON=
    FALCON_ASGI_WRAP_NON_COROUTINES=Y
    FALCON_TESTING_SESSION=Y
    PYTHONASYNCIODEBUG=1
install_command = python -m pip install --no-build-isolation {opts} {packages}
commands = pytest tests []

[testenv:py35_cython]
basepython = python3.5
install_command = {[with-cython]install_command}
deps = {[with-cython]deps}
setenv = {[with-cython]setenv}
commands = {[with-cython]commands}

[testenv:py36_cython]
basepython = python3.6
install_command = {[with-cython]install_command}
deps = {[with-cython]deps}
setenv = {[with-cython]setenv}
commands = {[with-cython]commands}

[testenv:py37_cython]
basepython = python3.7
install_command = {[with-cython]install_command}
deps = {[with-cython]deps}
setenv = {[with-cython]setenv}
commands = {[with-cython]commands}

[testenv:py38_cython]
basepython = python3.8
install_command = {[with-cython]install_command}
deps = {[with-cython]deps}
setenv = {[with-cython]setenv}
commands = {[with-cython]commands}

[testenv:py39_cython]
basepython = python3.9
install_command = {[with-cython]install_command}
deps = {[with-cython]deps}
setenv = {[with-cython]setenv}
commands = {[with-cython]commands}

[testenv:py310_cython]
basepython = python3.10
install_command = {[with-cython]install_command}
deps = {[with-cython]deps}
setenv = {[with-cython]setenv}
commands = {[with-cython]commands}

# --------------------------------------------------------------------
# WSGI servers (Cythonized Falcon)
# --------------------------------------------------------------------

[testenv:wsgi_servers]
install_command = {[with-cython]install_command}
setenv = {[with-cython]setenv}
deps = {[with-cython]deps}
       gunicorn
       meinheld
       uwsgi
       waitress
commands = pytest -v tests/test_wsgi_servers.py

# --------------------------------------------------------------------
# Smoke testing with a sample app
# --------------------------------------------------------------------

[smoke-test]
# NOTE(vytas): Work around pprofile's reliance on the removed use_2to3 option:
#   https://github.com/vpelletier/pprofile/issues/41
commands = pip install "setuptools < 58.0"
           pip install -r {toxinidir}/requirements/bench
           python -c "import falcon.asgi; falcon.asgi.App()"
           falcon-bench -t 1 -b falcon-ext

[testenv:py38_smoke]
basepython = python3.8
deps =
commands = {[smoke-test]commands}

[testenv:py38_smoke_cython]
basepython = python3.8
deps = cython
setenv = {[with-cython]setenv}
commands = {[smoke-test]commands}

# --------------------------------------------------------------------
# Lint
# --------------------------------------------------------------------

[testenv:pep8]
deps = flake8>=3.7.0
       flake8-quotes
       flake8-import-order
commands = flake8 []

[testenv:black]
<<<<<<< HEAD
deps = black>=21.5b1
=======
deps = black>=22.1.0
basepython = python3.8

>>>>>>> 280863a5
commands = black --check . []

[testenv:pep8-docstrings]
deps = flake8
       flake8-docstrings

basepython = python3.8

commands = flake8 \
             --docstring-convention=pep257 \
             --exclude=.ecosystem,.eggs,.git,.tox,.venv,build,dist,docs,examples,tests,falcon/vendor,falcon/bench/nuts \
             --select=D205,D212,D400,D401,D403,D404 \
             []

[testenv:pep8-examples]
deps = flake8
       flake8-quotes
       flake8-import-order

basepython = python3.8

commands = flake8 examples \
             --max-complexity=12 \
             --ignore=F403,W503,W504 \
             --max-line-length=99 \
             --import-order-style=google \
             --application-import-names=asgilook,look \
             []

# --------------------------------------------------------------------
# For viewing environ dicts generated by various WSGI servers
# --------------------------------------------------------------------

[testenv:py38_dump_gunicorn]
basepython = python3.8
deps = gunicorn
commands = gunicorn -b localhost:8000 tests.dump_wsgi

[testenv:py38_dump_waitress]
basepython = python3.8
deps = waitress
commands = waitress-serve --listen=localhost:8000 tests.dump_wsgi:application

[testenv:py38_dump_wsgiref]
basepython = python3.8
commands = python tests/dump_wsgi.py

# --------------------------------------------------------------------
# Benchmarking
# --------------------------------------------------------------------

[testenv:py35_bench]
basepython = python3.5
deps = -r{toxinidir}/requirements/bench
commands = falcon-bench []

[testenv:py35_bench_cython]
basepython = python3.5
deps = -r{toxinidir}/requirements/bench
       cython
commands = falcon-bench []

[testenv:py36_bench]
basepython = python3.6
deps = -r{toxinidir}/requirements/bench
commands = falcon-bench []

[testenv:py36_bench_cython]
basepython = python3.6
deps = -r{toxinidir}/requirements/bench
       cython
commands = falcon-bench []

[testenv:py37_bench]
basepython = python3.7
deps = -r{toxinidir}/requirements/bench
commands = falcon-bench []

[testenv:py37_bench_cython]
basepython = python3.7
deps = -r{toxinidir}/requirements/bench
       cython
commands = falcon-bench []

[testenv:py38_bench]
basepython = python3.8
deps = -r{toxinidir}/requirements/bench
commands = falcon-bench []

[testenv:py38_bench_cython]
basepython = python3.8
deps = -r{toxinidir}/requirements/bench
       cython
commands = falcon-bench []

[testenv:pypy_bench]
basepython = pypy
deps = -r{toxinidir}/requirements/bench
commands = falcon-bench []

[testenv:pypy3_bench]
basepython = pypy3
deps = -r{toxinidir}/requirements/bench
commands = falcon-bench []

# --------------------------------------------------------------------
# Check for new versions of vendored packages
# --------------------------------------------------------------------

[testenv:check_vendored]
basepython = python3.8
deps =
commands = {toxinidir}/tools/check-vendored.sh

# --------------------------------------------------------------------
# Package sanity check with twine
# --------------------------------------------------------------------

[testenv:twine_check]
basepython = python3.8
skipsdist = True
deps = setuptools
       twine
       wheel
commands =
    python {toxinidir}/setup.py bdist_wheel sdist
    twine check {toxinidir}/dist/*

# --------------------------------------------------------------------
# Documentation
# --------------------------------------------------------------------

[testenv:docs]
basepython = python3.8
deps = -r{toxinidir}/requirements/docs
commands =
    sphinx-build -W -E -b html docs docs/_build/html []

[testenv:towncrier]
deps = -r{toxinidir}/requirements/docs
        toml
        towncrier
commands =
    {toxinidir}/tools/towncrier_draft.py

[testenv:dash]
basepython = python3.7
setenv =
    DASHBUILD = True
deps = -r{toxinidir}/requirements/docs
commands =
    sphinx-build -j 4 -W -E -b html docs docs/_build/html []
    {toxinidir}/tools/generate_dash.sh

# --------------------------------------------------------------------
# Tutorial ("look") tests
# --------------------------------------------------------------------

[testenv:look]
basepython = python3.8
deps =
    -r{toxinidir}/examples/look/requirements/test
commands =
    pytest {toxinidir}/examples/look/tests

# --------------------------------------------------------------------
# ASGI tutorial ("asgilook") tests
# --------------------------------------------------------------------

[testenv:asgilook]
basepython = python3.8
deps =
    -r{toxinidir}/examples/asgilook/requirements/asgilook
    -r{toxinidir}/examples/asgilook/requirements/test
commands =
    pytest \
        --cov asgilook \
        --cov-config {toxinidir}/examples/asgilook/.coveragerc \
        --cov-fail-under 100 \
        --cov-report term-missing \
        {toxinidir}/examples/asgilook/tests/

# --------------------------------------------------------------------
# Ecosystem
# --------------------------------------------------------------------

[testenv:hug]
basepython = python3.7
deps = virtualenv
commands =
     {toxinidir}/tools/testing/install_hug.sh
     {toxinidir}/tools/testing/test_hug.sh

# --------------------------------------------------------------------
# E2E tests
# --------------------------------------------------------------------

[testenv:e2e_chrome]
basepython = python3.8
deps =
    -r{toxinidir}/requirements/e2e
commands =
    pytest {toxinidir}/e2e-tests/ --browser=chrome

[testenv:e2e_firefox]
basepython = python3.8
deps =
    -r{toxinidir}/requirements/e2e
commands =
    pytest {toxinidir}/e2e-tests/ --browser=firefox

# --------------------------------------------------------------------
# Wheels stuff
# --------------------------------------------------------------------

[testenv:wheel_check]
basepython = python
skipsdist = True
skip_install = True
deps = setuptools>=44
       pytest
passenv = GITHUB_*
setenv =
    PYTHONASYNCIODEBUG=0
    PYTHONNOUSERSITE=1
    FALCON_ASGI_WRAP_NON_COROUTINES=Y
    FALCON_TESTING_SESSION=Y
    FALCON_DISABLE_CYTHON=Y
commands =
    pip uninstall --yes falcon
    pip install --find-links {toxinidir}/dist --no-index --ignore-installed falcon
    python --version
    python -c "import sys; sys.path.pop(0); from falcon.cyutil import misc, reader, uri"
    python .github/workflows/scripts/verify_tag.py {toxinidir}/dist
    pip install -r{toxinidir}/requirements/tests
    pytest -q tests []<|MERGE_RESOLUTION|>--- conflicted
+++ resolved
@@ -271,13 +271,8 @@
 commands = flake8 []
 
 [testenv:black]
-<<<<<<< HEAD
-deps = black>=21.5b1
-=======
 deps = black>=22.1.0
 basepython = python3.8
-
->>>>>>> 280863a5
 commands = black --check . []
 
 [testenv:pep8-docstrings]
