from datetime import datetime
import json

try:
    import cython
except ImportError:
    cython = None
import pytest

import falcon
import falcon.errors
import falcon.testing as testing

from _util import create_app  # NOQA


_EXPECTED_BODY = {'status': 'ok'}

context = {'executed_methods': []}  # type: ignore
TEST_ROUTE = '/test_path'


class CaptureResponseMiddleware:

    def process_response(self, req, resp, resource, req_succeeded):
        self.req = req
        self.resp = resp
        self.resource = resource
        self.req_succeeded = req_succeeded


class CaptureRequestMiddleware:

    def process_request(self, req, resp):
        self.req = req


class RequestTimeMiddleware:

    def process_request(self, req, resp):
        global context
        context['start_time'] = datetime.utcnow()

    def process_resource(self, req, resp, resource, params):
        global context
        context['mid_time'] = datetime.utcnow()

    def process_response(self, req, resp, resource, req_succeeded):
        global context
        context['end_time'] = datetime.utcnow()
        context['req_succeeded'] = req_succeeded

    async def process_request_async(self, req, resp):
        self.process_request(req, resp)

    async def process_resource_async(self, req, resp, resource, params):
        self.process_resource(req, resp, resource, params)

    async def process_response_async(self, req, resp, resource, req_succeeded):
        self.process_response(req, resp, resource, req_succeeded)


class TransactionIdMiddleware:

    def process_request(self, req, resp):
        global context
        context['transaction_id'] = 'unique-req-id'

    def process_resource(self, req, resp, resource, params):
        global context
        context['resource_transaction_id'] = 'unique-req-id-2'

    def process_response(self, req, resp, resource, req_succeeded):
        pass


class TransactionIdMiddlewareAsync:

    def __init__(self):
        self._mw = TransactionIdMiddleware()

    async def process_request(self, req, resp):
        self._mw.process_request(req, resp)

    async def process_resource(self, req, resp, resource, params):
        self._mw.process_resource(req, resp, resource, params)

    async def process_response(self, req, resp, resource, req_succeeded):
        self._mw.process_response(req, resp, resource, req_succeeded)


class ExecutedFirstMiddleware:

    def process_request(self, req, resp):
        global context
        context['executed_methods'].append(
            '{}.{}'.format(self.__class__.__name__, 'process_request'))

    def process_resource(self, req, resp, resource, params):
        global context
        context['executed_methods'].append(
            '{}.{}'.format(self.__class__.__name__, 'process_resource'))

    # NOTE(kgriffs): This also tests that the framework can continue to
    # call process_response() methods that do not have a 'req_succeeded'
    # arg.
    def process_response(self, req, resp, resource, req_succeeded):
        global context
        context['executed_methods'].append(
            '{}.{}'.format(self.__class__.__name__, 'process_response'))

        context['req'] = req
        context['resp'] = resp
        context['resource'] = resource


class ExecutedLastMiddleware(ExecutedFirstMiddleware):
    pass


class RemoveBasePathMiddleware:

    def process_request(self, req, resp):
        req.path = req.path.replace('/base_path', '', 1)


class ResponseCacheMiddlware:

    PROCESS_REQUEST_CACHED_BODY = {'cached': True}
    PROCESS_RESOURCE_CACHED_BODY = {'cached': True, 'resource': True}

    def process_request(self, req, resp):
        if req.path == '/cached':
            resp.media = self.PROCESS_REQUEST_CACHED_BODY
            resp.complete = True
            return

    def process_resource(self, req, resp, resource, params):
        if req.path == '/cached/resource':
            resp.media = self.PROCESS_RESOURCE_CACHED_BODY
            resp.complete = True
            return


class AccessParamsMiddleware:

    def process_resource(self, req, resp, resource, params):
        global context
        params['added'] = True
        context['params'] = params


class MiddlewareClassResource:

    def on_get(self, req, resp, **kwargs):
        resp.status = falcon.HTTP_200
        resp.text = json.dumps(_EXPECTED_BODY)

    def on_post(self, req, resp):
        raise falcon.HTTPForbidden(title=falcon.HTTP_403, description='Setec Astronomy')


class EmptySignatureMiddleware:

    def process_request(self):
        pass

    def process_response(self):
        pass


class TestCorsResource:
    def on_get(self, req, resp, **kwargs):
        resp.status = falcon.HTTP_200
        resp.text = 'Test'


class TestMiddleware:
    def setup_method(self, method):
        # Clear context
        global context
        context = {'executed_methods': []}


class TestRequestTimeMiddleware(TestMiddleware):

    def test_skip_process_resource(self, asgi):
        global context
        app = create_app(asgi, middleware=[RequestTimeMiddleware()])

        app.add_route('/', MiddlewareClassResource())
        client = testing.TestClient(app)

        response = client.simulate_request(path='/404')
        assert response.status == falcon.HTTP_404
        assert 'start_time' in context
        assert 'mid_time' not in context
        assert 'end_time' in context
        assert not context['req_succeeded']

    def test_add_invalid_middleware(self, asgi):
        """Test than an invalid class can not be added as middleware"""
        class InvalidMiddleware():
            def process_request(self, *args):
                pass

        mw_list = [RequestTimeMiddleware(), InvalidMiddleware]
        with pytest.raises(AttributeError):
            create_app(asgi, middleware=mw_list)

        mw_list = [RequestTimeMiddleware(), 'InvalidMiddleware']
        with pytest.raises(TypeError):
            create_app(asgi, middleware=mw_list)

        mw_list = [{'process_request': 90}]
        with pytest.raises(TypeError):
            create_app(asgi, middleware=mw_list)

    def test_response_middleware_raises_exception(self, asgi):
        """Test that error in response middleware is propagated up"""
        class RaiseErrorMiddleware:

            def process_response(self, req, resp, resource):
                raise Exception('Always fail')

        app = create_app(asgi, middleware=[RaiseErrorMiddleware()])

        app.add_route(TEST_ROUTE, MiddlewareClassResource())
        client = testing.TestClient(app)

        result = client.simulate_request(path=TEST_ROUTE)
        assert result.status_code == 500

    @pytest.mark.parametrize('independent_middleware', [True, False])
    def test_log_get_request(self, independent_middleware, asgi):
        """Test that Log middleware is executed"""
        global context
        app = create_app(asgi, middleware=[RequestTimeMiddleware()],
                         independent_middleware=independent_middleware)

        app.add_route(TEST_ROUTE, MiddlewareClassResource())
        client = testing.TestClient(app)

        response = client.simulate_request(path=TEST_ROUTE)
        assert _EXPECTED_BODY == response.json
        assert response.status == falcon.HTTP_200

        assert 'start_time' in context
        assert 'mid_time' in context
        assert 'end_time' in context
        assert context['mid_time'] >= context['start_time'], \
            'process_resource not executed after request'
        assert context['end_time'] >= context['start_time'], \
            'process_response not executed after request'

        assert context['req_succeeded']


class TestTransactionIdMiddleware(TestMiddleware):
    def test_generate_trans_id_with_request(self, asgi):
        """Test that TransactionIdmiddleware is executed"""
        global context

        middleware = TransactionIdMiddlewareAsync() if asgi else TransactionIdMiddleware()
        app = create_app(asgi, middleware=middleware)

        app.add_route(TEST_ROUTE, MiddlewareClassResource())
        client = testing.TestClient(app)

        response = client.simulate_request(path=TEST_ROUTE)
        assert _EXPECTED_BODY == response.json
        assert response.status == falcon.HTTP_200
        assert 'transaction_id' in context
        assert 'unique-req-id' == context['transaction_id']


class TestSeveralMiddlewares(TestMiddleware):

    @pytest.mark.parametrize('independent_middleware', [True, False])
    def test_generate_trans_id_and_time_with_request(self, independent_middleware, asgi):
        # NOTE(kgriffs): We test both so that we can cover the code paths
        # where only a single middleware method is implemented by a
        # component.
        creq = CaptureRequestMiddleware()
        cresp = CaptureResponseMiddleware()

        global context
        app = create_app(
            asgi,
            independent_middleware=independent_middleware,

            # NOTE(kgriffs): Pass as a generic iterable to verify that works.
            middleware=iter([
                TransactionIdMiddleware(),
                RequestTimeMiddleware(),
            ])
        )

        # NOTE(kgriffs): Add a couple more after the fact to test
        #   add_middleware().
        app.add_middleware(creq)
        app.add_middleware(cresp)

        app.add_route(TEST_ROUTE, MiddlewareClassResource())
        client = testing.TestClient(app)

        response = client.simulate_request(path=TEST_ROUTE)
        assert _EXPECTED_BODY == response.json
        assert response.status == falcon.HTTP_200
        assert 'transaction_id' in context
        assert 'unique-req-id' == context['transaction_id']
        assert 'start_time' in context
        assert 'mid_time' in context
        assert 'end_time' in context
        assert context['mid_time'] >= context['start_time'], \
            'process_resource not executed after request'
        assert context['end_time'] >= context['start_time'], \
            'process_response not executed after request'

    def test_legacy_middleware_called_with_correct_args(self, asgi):
        global context
        app = create_app(asgi, middleware=[ExecutedFirstMiddleware()])
        app.add_route(TEST_ROUTE, MiddlewareClassResource())
        client = testing.TestClient(app)

        client.simulate_request(path=TEST_ROUTE)
        assert isinstance(context['req'], falcon.Request)
        assert isinstance(context['resp'], falcon.Response)
        assert isinstance(context['resource'], MiddlewareClassResource)

    def test_middleware_execution_order(self, asgi):
        global context
        app = create_app(asgi, independent_middleware=False,
                         middleware=[ExecutedFirstMiddleware(),
                                     ExecutedLastMiddleware()])

        app.add_route(TEST_ROUTE, MiddlewareClassResource())
        client = testing.TestClient(app)

        response = client.simulate_request(path=TEST_ROUTE)
        assert _EXPECTED_BODY == response.json
        assert response.status == falcon.HTTP_200
        # as the method registration is in a list, the order also is
        # tested
        expectedExecutedMethods = [
            'ExecutedFirstMiddleware.process_request',
            'ExecutedLastMiddleware.process_request',
            'ExecutedFirstMiddleware.process_resource',
            'ExecutedLastMiddleware.process_resource',
            'ExecutedLastMiddleware.process_response',
            'ExecutedFirstMiddleware.process_response'
        ]
        assert expectedExecutedMethods == context['executed_methods']

    def test_independent_middleware_execution_order(self, asgi):
        global context
        app = create_app(asgi, independent_middleware=True,
                         middleware=[ExecutedFirstMiddleware(),
                                     ExecutedLastMiddleware()])

        app.add_route(TEST_ROUTE, MiddlewareClassResource())
        client = testing.TestClient(app)

        response = client.simulate_request(path=TEST_ROUTE)
        assert _EXPECTED_BODY == response.json
        assert response.status == falcon.HTTP_200
        # as the method registration is in a list, the order also is
        # tested
        expectedExecutedMethods = [
            'ExecutedFirstMiddleware.process_request',
            'ExecutedLastMiddleware.process_request',
            'ExecutedFirstMiddleware.process_resource',
            'ExecutedLastMiddleware.process_resource',
            'ExecutedLastMiddleware.process_response',
            'ExecutedFirstMiddleware.process_response'
        ]
        assert expectedExecutedMethods == context['executed_methods']

    def test_multiple_reponse_mw_throw_exception(self, asgi):
        """Test that error in inner middleware leaves"""
        global context

        context['req_succeeded'] = []

        class RaiseStatusMiddleware:
            def process_response(self, req, resp, resource, req_succeeded):
                raise falcon.HTTPStatus(falcon.HTTP_201)

        class RaiseErrorMiddleware:
            def process_response(self, req, resp, resource, req_succeeded):
                raise falcon.HTTPError(falcon.HTTP_748)

        class ProcessResponseMiddleware:
            def process_response(self, req, resp, resource, req_succeeded):
                context['executed_methods'].append('process_response')
                context['req_succeeded'].append(req_succeeded)

        app = create_app(asgi, middleware=[ProcessResponseMiddleware(),
                                           RaiseErrorMiddleware(),
                                           ProcessResponseMiddleware(),
                                           RaiseStatusMiddleware(),
                                           ProcessResponseMiddleware()])

        app.add_route(TEST_ROUTE, MiddlewareClassResource())
        client = testing.TestClient(app)

        response = client.simulate_request(path=TEST_ROUTE)

        assert response.status == falcon.HTTP_748

        expected_methods = ['process_response'] * 3
        assert context['executed_methods'] == expected_methods
        assert context['req_succeeded'] == [True, False, False]

    def test_inner_mw_throw_exception(self, asgi):
        """Test that error in inner middleware leaves"""
        global context

        class MyException(Exception):
            pass

        class RaiseErrorMiddleware:

            def process_request(self, req, resp):
                raise MyException('Always fail')

        app = create_app(asgi, middleware=[TransactionIdMiddleware(),
                                           RequestTimeMiddleware(),
                                           RaiseErrorMiddleware()])

        # NOTE(kgriffs): Now that we install a default handler for
        #   Exception, we have to clear them to test the path we want
        #   to trigger with RaiseErrorMiddleware
        # TODO(kgriffs): Since we always add a default error handler
        #   for Exception, should we take out the checks in the WSGI/ASGI
        #   callable and just always assume it will be handled? If so,
        #   then we would remove the test here...
        app._error_handlers.clear()

        app.add_route(TEST_ROUTE, MiddlewareClassResource())
        client = testing.TestClient(app)

        with pytest.raises(MyException):
            client.simulate_request(path=TEST_ROUTE)

        # RequestTimeMiddleware process_response should be executed
        assert 'transaction_id' in context
        assert 'start_time' in context
        assert 'mid_time' not in context

        # NOTE(kgriffs): Should not have been added since raising an
        #   unhandled error skips further processing, including response
        #   middleware methods.
        assert 'end_time' not in context

    def test_inner_mw_throw_exception_while_processing_resp(self, asgi):
        """Test that error in inner middleware leaves"""
        global context

        class MyException(Exception):
            pass

        class RaiseErrorMiddleware:

            def process_response(self, req, resp, resource, req_succeeded):
                raise MyException('Always fail')

        app = create_app(asgi, middleware=[TransactionIdMiddleware(),
                                           RequestTimeMiddleware(),
                                           RaiseErrorMiddleware()])

        # NOTE(kgriffs): Now that we install a default handler for
        #   Exception, we have to clear them to test the path we want
        #   to trigger with RaiseErrorMiddleware
        # TODO(kgriffs): Since we always add a default error handler
        #   for Exception, should we take out the checks in the WSGI/ASGI
        #   callable and just always assume it will be handled? If so,
        #   then we would remove the test here...
        app._error_handlers.clear()

        app.add_route(TEST_ROUTE, MiddlewareClassResource())
        client = testing.TestClient(app)

        with pytest.raises(MyException):
            client.simulate_request(path=TEST_ROUTE)

        # RequestTimeMiddleware process_response should be executed
        assert 'transaction_id' in context
        assert 'start_time' in context
        assert 'mid_time' in context

        # NOTE(kgriffs): Should not have been added since raising an
        #   unhandled error skips further processing, including response
        #   middleware methods.
        assert 'end_time' not in context

    def test_inner_mw_with_ex_handler_throw_exception(self, asgi):
        """Test that error in inner middleware leaves"""
        global context

        class RaiseErrorMiddleware:

            def process_request(self, req, resp, resource):
                raise Exception('Always fail')

        app = create_app(asgi, middleware=[TransactionIdMiddleware(),
                                           RequestTimeMiddleware(),
                                           RaiseErrorMiddleware()])

        def handler(req, resp, ex, params):
            context['error_handler'] = True

        app.add_error_handler(Exception, handler)

        app.add_route(TEST_ROUTE, MiddlewareClassResource())
        client = testing.TestClient(app)

        client.simulate_request(path=TEST_ROUTE)

        # RequestTimeMiddleware process_response should be executed
        assert 'transaction_id' in context
        assert 'start_time' in context
        assert 'mid_time' not in context
        assert 'end_time' in context
        assert 'error_handler' in context

    def test_outer_mw_with_ex_handler_throw_exception(self, asgi):
        """Test that error in inner middleware leaves"""
        global context

        class RaiseErrorMiddleware:

            def process_request(self, req, resp):
                raise Exception('Always fail')

        app = create_app(asgi, middleware=[TransactionIdMiddleware(),
                                           RaiseErrorMiddleware(),
                                           RequestTimeMiddleware()])

        def handler(req, resp, ex, params):
            context['error_handler'] = True

        app.add_error_handler(Exception, handler)

        app.add_route(TEST_ROUTE, MiddlewareClassResource())
        client = testing.TestClient(app)

        client.simulate_request(path=TEST_ROUTE)

        # Any mw is executed now...
        assert 'transaction_id' in context
        assert 'start_time' not in context
        assert 'mid_time' not in context
        assert 'end_time' in context
        assert 'error_handler' in context

    def test_order_mw_executed_when_exception_in_resp(self, asgi):
        """Test that error in inner middleware leaves"""
        global context

        class RaiseErrorMiddleware:

            def process_response(self, req, resp, resource):
                raise Exception('Always fail')

        app = create_app(asgi, middleware=[ExecutedFirstMiddleware(),
                                           RaiseErrorMiddleware(),
                                           ExecutedLastMiddleware()])

        def handler(req, resp, ex, params):
            pass

        app.add_error_handler(Exception, handler)

        app.add_route(TEST_ROUTE, MiddlewareClassResource())
        client = testing.TestClient(app)

        client.simulate_request(path=TEST_ROUTE)

        # Any mw is executed now...
        expectedExecutedMethods = [
            'ExecutedFirstMiddleware.process_request',
            'ExecutedLastMiddleware.process_request',
            'ExecutedFirstMiddleware.process_resource',
            'ExecutedLastMiddleware.process_resource',
            'ExecutedLastMiddleware.process_response',
            'ExecutedFirstMiddleware.process_response'
        ]
        assert expectedExecutedMethods == context['executed_methods']

    def test_order_independent_mw_executed_when_exception_in_resp(self, asgi):
        """Test that error in inner middleware leaves"""
        global context

        class RaiseErrorMiddleware:

            def process_response(self, req, resp, resource):
                raise Exception('Always fail')

        app = create_app(asgi, independent_middleware=True,
                         middleware=[ExecutedFirstMiddleware(),
                                     RaiseErrorMiddleware(),
                                     ExecutedLastMiddleware()])

        def handler(req, resp, ex, params):
            pass

        app.add_error_handler(Exception, handler)

        app.add_route(TEST_ROUTE, MiddlewareClassResource())
        client = testing.TestClient(app)

        client.simulate_request(path=TEST_ROUTE)

        # Any mw is executed now...
        expectedExecutedMethods = [
            'ExecutedFirstMiddleware.process_request',
            'ExecutedLastMiddleware.process_request',
            'ExecutedFirstMiddleware.process_resource',
            'ExecutedLastMiddleware.process_resource',
            'ExecutedLastMiddleware.process_response',
            'ExecutedFirstMiddleware.process_response'
        ]
        assert expectedExecutedMethods == context['executed_methods']

    def test_order_mw_executed_when_exception_in_req(self, asgi):
        """Test that error in inner middleware leaves"""
        global context

        class RaiseErrorMiddleware:
            def process_request(self, req, resp):
                raise Exception('Always fail')

        class RaiseErrorMiddlewareAsync:
            async def process_request(self, req, resp):
                raise Exception('Always fail')

        rem = RaiseErrorMiddlewareAsync() if asgi else RaiseErrorMiddleware()

        app = create_app(asgi, middleware=[ExecutedFirstMiddleware(),
                                           rem,
                                           ExecutedLastMiddleware()])

        def handler(req, resp, ex, params):
            pass

        app.add_error_handler(Exception, handler)

        app.add_route(TEST_ROUTE, MiddlewareClassResource())
        client = testing.TestClient(app)

        client.simulate_request(path=TEST_ROUTE)

        # Any mw is executed now...
        expectedExecutedMethods = [
            'ExecutedFirstMiddleware.process_request',
            'ExecutedLastMiddleware.process_response',
            'ExecutedFirstMiddleware.process_response'
        ]
        assert expectedExecutedMethods == context['executed_methods']

    def test_order_independent_mw_executed_when_exception_in_req(self, asgi):
        """Test that error in inner middleware leaves"""
        global context

        class RaiseErrorMiddleware:
            def process_request(self, req, resp):
                raise Exception('Always fail')

        class RaiseErrorMiddlewareAsync:
            async def process_request(self, req, resp):
                raise Exception('Always fail')

        rem = RaiseErrorMiddlewareAsync() if asgi else RaiseErrorMiddleware()

        app = create_app(asgi, independent_middleware=True,
                         middleware=[ExecutedFirstMiddleware(),
                                     rem,
                                     ExecutedLastMiddleware()])

        def handler(req, resp, ex, params):
            pass

        app.add_error_handler(Exception, handler)

        app.add_route(TEST_ROUTE, MiddlewareClassResource())
        client = testing.TestClient(app)

        client.simulate_request(path=TEST_ROUTE)

        # All response middleware still executed...
        expectedExecutedMethods = [
            'ExecutedFirstMiddleware.process_request',
            'ExecutedLastMiddleware.process_response',
            'ExecutedFirstMiddleware.process_response'
        ]
        assert expectedExecutedMethods == context['executed_methods']

    def test_order_mw_executed_when_exception_in_rsrc(self, asgi):
        """Test that error in inner middleware leaves"""
        global context

        class RaiseErrorMiddleware:
            def process_resource(self, req, resp, resource):
                raise Exception('Always fail')

        class RaiseErrorMiddlewareAsync:
            # NOTE(kgriffs): The *_async postfix is not required in this
            #   case, but we include it to make sure it works as expected.
            async def process_resource_async(self, req, resp, resource):
                raise Exception('Always fail')

        rem = RaiseErrorMiddlewareAsync() if asgi else RaiseErrorMiddleware()

        app = create_app(asgi, middleware=[ExecutedFirstMiddleware(),
                                           rem,
                                           ExecutedLastMiddleware()])

        def handler(req, resp, ex, params):
            pass

        app.add_error_handler(Exception, handler)

        app.add_route(TEST_ROUTE, MiddlewareClassResource())
        client = testing.TestClient(app)

        client.simulate_request(path=TEST_ROUTE)

        # Any mw is executed now...
        expectedExecutedMethods = [
            'ExecutedFirstMiddleware.process_request',
            'ExecutedLastMiddleware.process_request',
            'ExecutedFirstMiddleware.process_resource',
            'ExecutedLastMiddleware.process_response',
            'ExecutedFirstMiddleware.process_response'
        ]
        assert expectedExecutedMethods == context['executed_methods']

    def test_order_independent_mw_executed_when_exception_in_rsrc(self, asgi):
        """Test that error in inner middleware leaves"""
        global context

        class RaiseErrorMiddleware:
            def process_resource(self, req, resp, resource):
                raise Exception('Always fail')

        class RaiseErrorMiddlewareAsync:
            async def process_resource(self, req, resp, resource):
                raise Exception('Always fail')

        rem = RaiseErrorMiddlewareAsync() if asgi else RaiseErrorMiddleware()

        app = create_app(asgi, independent_middleware=True,
                         middleware=[ExecutedFirstMiddleware(),
                                     rem,
                                     ExecutedLastMiddleware()])

        def handler(req, resp, ex, params):
            pass

        app.add_error_handler(Exception, handler)

        app.add_route(TEST_ROUTE, MiddlewareClassResource())
        client = testing.TestClient(app)

        client.simulate_request(path=TEST_ROUTE)

        # Any mw is executed now...
        expectedExecutedMethods = [
            'ExecutedFirstMiddleware.process_request',
            'ExecutedLastMiddleware.process_request',
            'ExecutedFirstMiddleware.process_resource',
            'ExecutedLastMiddleware.process_response',
            'ExecutedFirstMiddleware.process_response'
        ]
        assert expectedExecutedMethods == context['executed_methods']


class TestRemoveBasePathMiddleware(TestMiddleware):
    def test_base_path_is_removed_before_routing(self, asgi):
        """Test that RemoveBasePathMiddleware is executed before routing"""
        app = create_app(asgi, middleware=RemoveBasePathMiddleware())

        # We dont include /base_path as it will be removed in middleware
        app.add_route('/sub_path', MiddlewareClassResource())
        client = testing.TestClient(app)

        response = client.simulate_request(path='/base_path/sub_path')
        assert _EXPECTED_BODY == response.json
        assert response.status == falcon.HTTP_200
        response = client.simulate_request(path='/base_pathIncorrect/sub_path')
        assert response.status == falcon.HTTP_404


class TestResourceMiddleware(TestMiddleware):

    @pytest.mark.parametrize('independent_middleware', [True, False])
    def test_can_access_resource_params(self, asgi, independent_middleware):
        """Test that params can be accessed from within process_resource"""
        global context

        class Resource:
            def on_get(self, req, resp, **params):
                resp.text = json.dumps(params)

        app = create_app(asgi, middleware=AccessParamsMiddleware(),
                         independent_middleware=independent_middleware)
        app.add_route('/path/{id}', Resource())
        client = testing.TestClient(app)
        response = client.simulate_request(path='/path/22')

        assert 'params' in context
        assert context['params']
        assert context['params']['id'] == '22'
        assert response.json == {'added': True, 'id': '22'}


class TestEmptySignatureMiddleware(TestMiddleware):
    def test_dont_need_params_in_signature(self, asgi):
        """
        Verify that we don't need parameters in the process_* signatures (for
        side-effect-only middlewares, mostly). Makes no difference on py27
        but does affect py36.

        https://github.com/falconry/falcon/issues/1254
        """
        create_app(asgi, middleware=EmptySignatureMiddleware())


class TestErrorHandling(TestMiddleware):
    def test_error_composed_before_resp_middleware_called(self, asgi):
        mw = CaptureResponseMiddleware()
        app = create_app(asgi, middleware=mw)
        app.add_route('/', MiddlewareClassResource())
        client = testing.TestClient(app)

        response = client.simulate_request(path='/', method='POST')
        assert response.status == falcon.HTTP_403
        assert mw.resp.status == response.status

<<<<<<< HEAD
        composed_body = json.loads(mw.resp.text)
=======
        composed_body = json.loads(mw.resp.data.decode())
>>>>>>> fe981ff2
        assert composed_body['title'] == response.status

        assert not mw.req_succeeded

        # NOTE(kgriffs): Sanity-check the other params passed to
        # process_response()
        assert isinstance(mw.req, falcon.Request)
        assert isinstance(mw.resource, MiddlewareClassResource)

    def test_http_status_raised_from_error_handler(self, asgi):
        mw = CaptureResponseMiddleware()
        app = create_app(asgi, middleware=mw)
        app.add_route('/', MiddlewareClassResource())
        client = testing.TestClient(app)

        # NOTE(kgriffs): Use the old-style error handler signature to
        #   ensure our shim for that works as expected.
        def _http_error_handler(error, req, resp, params):
            raise falcon.HTTPStatus(falcon.HTTP_201)

        async def _http_error_handler_async(error, req, resp, params):
            raise falcon.HTTPStatus(falcon.HTTP_201)

        h = _http_error_handler_async if asgi else _http_error_handler

        # NOTE(kgriffs): This will take precedence over the default
        # handler for facon.HTTPError.
        app.add_error_handler(falcon.HTTPError, h)

        response = client.simulate_request(path='/', method='POST')
        assert response.status == falcon.HTTP_201
        assert mw.resp.status == response.status


class TestShortCircuiting(TestMiddleware):
    def setup_method(self, method):
        super(TestShortCircuiting, self).setup_method(method)

    def _make_client(self, asgi, independent_middleware=True):
        mw = [
            RequestTimeMiddleware(),
            ResponseCacheMiddlware(),
            TransactionIdMiddleware(),
        ]
        app = create_app(asgi, middleware=mw, independent_middleware=independent_middleware)
        app.add_route('/', MiddlewareClassResource())
        app.add_route('/cached', MiddlewareClassResource())
        app.add_route('/cached/resource', MiddlewareClassResource())

        return testing.TestClient(app)

    def test_process_request_not_cached(self, asgi):
        response = self._make_client(asgi).simulate_get('/')
        assert response.status == falcon.HTTP_200
        assert response.json == _EXPECTED_BODY
        assert 'transaction_id' in context
        assert 'resource_transaction_id' in context
        assert 'mid_time' in context
        assert 'end_time' in context

    @pytest.mark.parametrize('independent_middleware', [True, False])
    def test_process_request_cached(self, asgi, independent_middleware):
        response = self._make_client(asgi, independent_middleware).simulate_get('/cached')
        assert response.status == falcon.HTTP_200
        assert response.json == ResponseCacheMiddlware.PROCESS_REQUEST_CACHED_BODY

        # NOTE(kgriffs): Since TransactionIdMiddleware was ordered after
        # ResponseCacheMiddlware, the response short-circuiting should have
        # skipped it.
        assert 'transaction_id' not in context
        assert 'resource_transaction_id' not in context

        # NOTE(kgriffs): RequestTimeMiddleware only adds this in
        # process_resource(), which should be skipped when
        # ResponseCacheMiddlware sets resp.completed = True in
        # process_request().
        assert 'mid_time' not in context

        # NOTE(kgriffs): Short-circuiting does not affect process_response()
        assert 'end_time' in context

    @pytest.mark.parametrize('independent_middleware', [True, False])
    def test_process_resource_cached(self, asgi, independent_middleware):
        response = self._make_client(asgi, independent_middleware).simulate_get('/cached/resource')
        assert response.status == falcon.HTTP_200
        assert response.json == ResponseCacheMiddlware.PROCESS_RESOURCE_CACHED_BODY

        # NOTE(kgriffs): This should be present because it is added in
        # process_request(), but the short-circuit does not occur until
        # process_resource().
        assert 'transaction_id' in context

        # NOTE(kgriffs): Since TransactionIdMiddleware was ordered after
        # ResponseCacheMiddlware, the response short-circuiting should have
        # skipped it.
        assert 'resource_transaction_id' not in context

        # NOTE(kgriffs): RequestTimeMiddleware only adds this in
        # process_resource(), which will not be skipped in this case because
        # RequestTimeMiddleware is ordered before ResponseCacheMiddlware.
        assert 'mid_time' in context

        # NOTE(kgriffs): Short-circuiting does not affect process_response()
        assert 'end_time' in context


class TestCORSMiddlewareWithAnotherMiddleware(TestMiddleware):

    @pytest.mark.parametrize('mw', [
        CaptureResponseMiddleware(),
        [CaptureResponseMiddleware()],
        (CaptureResponseMiddleware(),),
        iter([CaptureResponseMiddleware()]),
    ])
    def test_api_initialization_with_cors_enabled_and_middleware_param(self, mw, asgi):
        app = create_app(asgi, middleware=mw, cors_enable=True)
        app.add_route('/', TestCorsResource())
        client = testing.TestClient(app)
        result = client.simulate_get(headers={'Origin': 'localhost'})
        assert result.headers['Access-Control-Allow-Origin'] == '*'


@pytest.mark.skipif(cython, reason='Cythonized coroutine functions cannot be detected')
def test_async_postfix_method_must_be_coroutine():
    class FaultyComponentA:
        def process_request_async(self, req, resp):
            pass

    class FaultyComponentB:
        def process_resource_async(self, req, resp, resource, params):
            pass

    class FaultyComponentC:
        def process_response_async(self, req, resp, resource, req_succeeded):
            pass

    for mw in (FaultyComponentA, FaultyComponentB, FaultyComponentC):
        with pytest.raises(falcon.errors.CompatibilityError):
            create_app(True, middleware=[mw()])<|MERGE_RESOLUTION|>--- conflicted
+++ resolved
@@ -838,11 +838,7 @@
         assert response.status == falcon.HTTP_403
         assert mw.resp.status == response.status
 
-<<<<<<< HEAD
-        composed_body = json.loads(mw.resp.text)
-=======
         composed_body = json.loads(mw.resp.data.decode())
->>>>>>> fe981ff2
         assert composed_body['title'] == response.status
 
         assert not mw.req_succeeded
