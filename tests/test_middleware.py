from datetime import datetime
import json

import pytest

import falcon
import falcon.testing as testing

_EXPECTED_BODY = {'status': 'ok'}

context = {'executed_methods': []}
TEST_ROUTE = '/test_path'


class CaptureResponseMiddleware:

    def process_response(self, req, resp, resource, req_succeeded):
        self.req = req
        self.resp = resp
        self.resource = resource
        self.req_succeeded = req_succeeded


class CaptureRequestMiddleware:

    def process_request(self, req, resp):
        self.req = req


class RequestTimeMiddleware:

    def process_request(self, req, resp):
        global context
        context['start_time'] = datetime.utcnow()

    def process_resource(self, req, resp, resource, params):
        global context
        context['mid_time'] = datetime.utcnow()

    def process_response(self, req, resp, resource, req_succeeded):
        global context
        context['end_time'] = datetime.utcnow()
        context['req_succeeded'] = req_succeeded


class TransactionIdMiddleware:

    def process_request(self, req, resp):
        global context
        context['transaction_id'] = 'unique-req-id'

    def process_resource(self, req, resp, resource, params):
        global context
        context['resource_transaction_id'] = 'unique-req-id-2'

    def process_response(self, req, resp, resource, req_succeeded):
        pass


class ExecutedFirstMiddleware:

    def process_request(self, req, resp):
        global context
        context['executed_methods'].append(
            '{}.{}'.format(self.__class__.__name__, 'process_request'))

    def process_resource(self, req, resp, resource, params):
        global context
        context['executed_methods'].append(
            '{}.{}'.format(self.__class__.__name__, 'process_resource'))

    # NOTE(kgriffs): This also tests that the framework can continue to
    # call process_response() methods that do not have a 'req_succeeded'
    # arg.
    def process_response(self, req, resp, resource, req_succeeded):
        global context
        context['executed_methods'].append(
            '{}.{}'.format(self.__class__.__name__, 'process_response'))

        context['req'] = req
        context['resp'] = resp
        context['resource'] = resource


class ExecutedLastMiddleware(ExecutedFirstMiddleware):
    pass


class RemoveBasePathMiddleware:

    def process_request(self, req, resp):
        req.path = req.path.replace('/base_path', '', 1)


class ResponseCacheMiddlware:

    PROCESS_REQUEST_CACHED_BODY = {'cached': True}
    PROCESS_RESOURCE_CACHED_BODY = {'cached': True, 'resource': True}

    def process_request(self, req, resp):
        if req.path == '/cached':
            resp.media = self.PROCESS_REQUEST_CACHED_BODY
            resp.complete = True
            return

    def process_resource(self, req, resp, resource, params):
        if req.path == '/cached/resource':
            resp.media = self.PROCESS_RESOURCE_CACHED_BODY
            resp.complete = True
            return


class AccessParamsMiddleware:

    def process_resource(self, req, resp, resource, params):
        global context
        params['added'] = True
        context['params'] = params


class MiddlewareClassResource:

    def on_get(self, req, resp, **kwargs):
        resp.status = falcon.HTTP_200
        resp.body = json.dumps(_EXPECTED_BODY)

    def on_post(self, req, resp):
        raise falcon.HTTPForbidden(falcon.HTTP_403, 'Setec Astronomy')


class EmptySignatureMiddleware:

    def process_request(self):
        pass

    def process_response(self):
        pass


class TestCorsResource:
    def on_get(self, req, resp, **kwargs):
        resp.status = falcon.HTTP_200
        resp.body = 'Test'


class TestMiddleware:
    def setup_method(self, method):
        # Clear context
        global context
        context = {'executed_methods': []}


class TestRequestTimeMiddleware(TestMiddleware):

    def test_skip_process_resource(self):
        global context
        app = falcon.API(middleware=[RequestTimeMiddleware()])

        app.add_route('/', MiddlewareClassResource())
        client = testing.TestClient(app)

        response = client.simulate_request(path='/404')
        assert response.status == falcon.HTTP_404
        assert 'start_time' in context
        assert 'mid_time' not in context
        assert 'end_time' in context
        assert not context['req_succeeded']

    def test_add_invalid_middleware(self):
        """Test than an invalid class can not be added as middleware"""
        class InvalidMiddleware():
            def process_request(self, *args):
                pass

        mw_list = [RequestTimeMiddleware(), InvalidMiddleware]
        with pytest.raises(AttributeError):
            falcon.API(middleware=mw_list)
        mw_list = [RequestTimeMiddleware(), 'InvalidMiddleware']
        with pytest.raises(TypeError):
            falcon.API(middleware=mw_list)
        mw_list = [{'process_request': 90}]
        with pytest.raises(TypeError):
            falcon.API(middleware=mw_list)

    def test_response_middleware_raises_exception(self):
        """Test that error in response middleware is propagated up"""
        class RaiseErrorMiddleware:

            def process_response(self, req, resp, resource):
                raise Exception('Always fail')

        app = falcon.API(middleware=[RaiseErrorMiddleware()])

        app.add_route(TEST_ROUTE, MiddlewareClassResource())
        client = testing.TestClient(app)

        with pytest.raises(Exception):
            client.simulate_request(path=TEST_ROUTE)

    @pytest.mark.parametrize('independent_middleware', [True, False])
    def test_log_get_request(self, independent_middleware):
        """Test that Log middleware is executed"""
        global context
        app = falcon.API(middleware=[RequestTimeMiddleware()],
                         independent_middleware=independent_middleware)

        app.add_route(TEST_ROUTE, MiddlewareClassResource())
        client = testing.TestClient(app)

        response = client.simulate_request(path=TEST_ROUTE)
        assert _EXPECTED_BODY == response.json
        assert response.status == falcon.HTTP_200

        assert 'start_time' in context
        assert 'mid_time' in context
        assert 'end_time' in context
        assert context['mid_time'] >= context['start_time'], \
            'process_resource not executed after request'
        assert context['end_time'] >= context['start_time'], \
            'process_response not executed after request'

        assert context['req_succeeded']


class TestTransactionIdMiddleware(TestMiddleware):
    def test_generate_trans_id_with_request(self):
        """Test that TransactionIdmiddleware is executed"""
        global context
        app = falcon.API(middleware=TransactionIdMiddleware())

        app.add_route(TEST_ROUTE, MiddlewareClassResource())
        client = testing.TestClient(app)

        response = client.simulate_request(path=TEST_ROUTE)
        assert _EXPECTED_BODY == response.json
        assert response.status == falcon.HTTP_200
        assert 'transaction_id' in context
        assert 'unique-req-id' == context['transaction_id']


class TestSeveralMiddlewares(TestMiddleware):
    @pytest.mark.parametrize('independent_middleware', [True, False])
    def test_generate_trans_id_and_time_with_request(self, independent_middleware):
        # NOTE(kgriffs): We test both so that we can cover the code paths
        # where only a single middleware method is implemented by a
        # component.
        creq = CaptureRequestMiddleware()
        cresp = CaptureResponseMiddleware()

        global context
        app = falcon.API(independent_middleware=independent_middleware,
                         middleware=[TransactionIdMiddleware(),
                                     RequestTimeMiddleware(),
                                     creq,
                                     cresp])

        app.add_route(TEST_ROUTE, MiddlewareClassResource())
        client = testing.TestClient(app)

        response = client.simulate_request(path=TEST_ROUTE)
        assert _EXPECTED_BODY == response.json
        assert response.status == falcon.HTTP_200
        assert 'transaction_id' in context
        assert 'unique-req-id' == context['transaction_id']
        assert 'start_time' in context
        assert 'mid_time' in context
        assert 'end_time' in context
        assert context['mid_time'] >= context['start_time'], \
            'process_resource not executed after request'
        assert context['end_time'] >= context['start_time'], \
            'process_response not executed after request'

    def test_legacy_middleware_called_with_correct_args(self):
        global context
        app = falcon.API(middleware=[ExecutedFirstMiddleware()])
        app.add_route(TEST_ROUTE, MiddlewareClassResource())
        client = testing.TestClient(app)

        client.simulate_request(path=TEST_ROUTE)
        assert isinstance(context['req'], falcon.Request)
        assert isinstance(context['resp'], falcon.Response)
        assert isinstance(context['resource'], MiddlewareClassResource)

    def test_middleware_execution_order(self):
        global context
        app = falcon.API(independent_middleware=False,
                         middleware=[ExecutedFirstMiddleware(),
                                     ExecutedLastMiddleware()])

        app.add_route(TEST_ROUTE, MiddlewareClassResource())
        client = testing.TestClient(app)

        response = client.simulate_request(path=TEST_ROUTE)
        assert _EXPECTED_BODY == response.json
        assert response.status == falcon.HTTP_200
        # as the method registration is in a list, the order also is
        # tested
        expectedExecutedMethods = [
            'ExecutedFirstMiddleware.process_request',
            'ExecutedLastMiddleware.process_request',
            'ExecutedFirstMiddleware.process_resource',
            'ExecutedLastMiddleware.process_resource',
            'ExecutedLastMiddleware.process_response',
            'ExecutedFirstMiddleware.process_response'
        ]
        assert expectedExecutedMethods == context['executed_methods']

    def test_independent_middleware_execution_order(self):
        global context
        app = falcon.API(independent_middleware=True,
                         middleware=[ExecutedFirstMiddleware(),
                                     ExecutedLastMiddleware()])

        app.add_route(TEST_ROUTE, MiddlewareClassResource())
        client = testing.TestClient(app)

        response = client.simulate_request(path=TEST_ROUTE)
        assert _EXPECTED_BODY == response.json
        assert response.status == falcon.HTTP_200
        # as the method registration is in a list, the order also is
        # tested
        expectedExecutedMethods = [
            'ExecutedFirstMiddleware.process_request',
            'ExecutedLastMiddleware.process_request',
            'ExecutedFirstMiddleware.process_resource',
            'ExecutedLastMiddleware.process_resource',
            'ExecutedLastMiddleware.process_response',
            'ExecutedFirstMiddleware.process_response'
        ]
        assert expectedExecutedMethods == context['executed_methods']

    def test_multiple_reponse_mw_throw_exception(self):
        """Test that error in inner middleware leaves"""
        global context

        context['req_succeeded'] = []

        class RaiseStatusMiddleware:
            def process_response(self, req, resp, resource, req_succeeded):
                raise falcon.HTTPStatus(falcon.HTTP_201)

        class RaiseErrorMiddleware:
            def process_response(self, req, resp, resource, req_succeeded):
                raise falcon.HTTPError(falcon.HTTP_748)

        class ProcessResponseMiddleware:
            def process_response(self, req, resp, resource, req_succeeded):
                context['executed_methods'].append('process_response')
                context['req_succeeded'].append(req_succeeded)

        app = falcon.API(middleware=[ProcessResponseMiddleware(),
                                     RaiseErrorMiddleware(),
                                     ProcessResponseMiddleware(),
                                     RaiseStatusMiddleware(),
                                     ProcessResponseMiddleware()])

        app.add_route(TEST_ROUTE, MiddlewareClassResource())
        client = testing.TestClient(app)

        response = client.simulate_request(path=TEST_ROUTE)

        assert response.status == falcon.HTTP_748

        expected_methods = ['process_response'] * 3
        assert context['executed_methods'] == expected_methods
        assert context['req_succeeded'] == [True, False, False]

    def test_inner_mw_throw_exception(self):
        """Test that error in inner middleware leaves"""
        global context

        class RaiseErrorMiddleware:

            def process_request(self, req, resp):
                raise Exception('Always fail')

        app = falcon.API(middleware=[TransactionIdMiddleware(),
                                     RequestTimeMiddleware(),
                                     RaiseErrorMiddleware()])

        app.add_route(TEST_ROUTE, MiddlewareClassResource())
        client = testing.TestClient(app)

        with pytest.raises(Exception):
            client.simulate_request(path=TEST_ROUTE)

        # RequestTimeMiddleware process_response should be executed
        assert 'transaction_id' in context
        assert 'start_time' in context
        assert 'mid_time' not in context
        assert 'end_time' in context

    def test_inner_mw_with_ex_handler_throw_exception(self):
        """Test that error in inner middleware leaves"""
        global context

        class RaiseErrorMiddleware:

            def process_request(self, req, resp, resource):
                raise Exception('Always fail')

        app = falcon.API(middleware=[TransactionIdMiddleware(),
                                     RequestTimeMiddleware(),
                                     RaiseErrorMiddleware()])

        def handler(req, resp, ex, params):
            context['error_handler'] = True

        app.add_error_handler(Exception, handler)

        app.add_route(TEST_ROUTE, MiddlewareClassResource())
        client = testing.TestClient(app)

        client.simulate_request(path=TEST_ROUTE)

        # RequestTimeMiddleware process_response should be executed
        assert 'transaction_id' in context
        assert 'start_time' in context
        assert 'mid_time' not in context
        assert 'end_time' in context
        assert 'error_handler' in context

    def test_outer_mw_with_ex_handler_throw_exception(self):
        """Test that error in inner middleware leaves"""
        global context

        class RaiseErrorMiddleware:

            def process_request(self, req, resp):
                raise Exception('Always fail')

        app = falcon.API(middleware=[TransactionIdMiddleware(),
                                     RaiseErrorMiddleware(),
                                     RequestTimeMiddleware()])

        def handler(req, resp, ex, params):
            context['error_handler'] = True

        app.add_error_handler(Exception, handler)

        app.add_route(TEST_ROUTE, MiddlewareClassResource())
        client = testing.TestClient(app)

        client.simulate_request(path=TEST_ROUTE)

        # Any mw is executed now...
        assert 'transaction_id' in context
        assert 'start_time' not in context
        assert 'mid_time' not in context
        assert 'end_time' in context
        assert 'error_handler' in context

    def test_order_mw_executed_when_exception_in_resp(self):
        """Test that error in inner middleware leaves"""
        global context

        class RaiseErrorMiddleware:

            def process_response(self, req, resp, resource):
                raise Exception('Always fail')

        app = falcon.API(middleware=[ExecutedFirstMiddleware(),
                                     RaiseErrorMiddleware(),
                                     ExecutedLastMiddleware()])

        def handler(req, resp, ex, params):
            pass

        app.add_error_handler(Exception, handler)

        app.add_route(TEST_ROUTE, MiddlewareClassResource())
        client = testing.TestClient(app)

        client.simulate_request(path=TEST_ROUTE)

        # Any mw is executed now...
        expectedExecutedMethods = [
            'ExecutedFirstMiddleware.process_request',
            'ExecutedLastMiddleware.process_request',
            'ExecutedFirstMiddleware.process_resource',
            'ExecutedLastMiddleware.process_resource',
            'ExecutedLastMiddleware.process_response',
            'ExecutedFirstMiddleware.process_response'
        ]
        assert expectedExecutedMethods == context['executed_methods']

    def test_order_independent_mw_executed_when_exception_in_resp(self):
        """Test that error in inner middleware leaves"""
        global context

        class RaiseErrorMiddleware:

            def process_response(self, req, resp, resource):
                raise Exception('Always fail')

        app = falcon.API(independent_middleware=True,
                         middleware=[ExecutedFirstMiddleware(),
                                     RaiseErrorMiddleware(),
                                     ExecutedLastMiddleware()])

        def handler(req, resp, ex, params):
            pass

        app.add_error_handler(Exception, handler)

        app.add_route(TEST_ROUTE, MiddlewareClassResource())
        client = testing.TestClient(app)

        client.simulate_request(path=TEST_ROUTE)

        # Any mw is executed now...
        expectedExecutedMethods = [
            'ExecutedFirstMiddleware.process_request',
            'ExecutedLastMiddleware.process_request',
            'ExecutedFirstMiddleware.process_resource',
            'ExecutedLastMiddleware.process_resource',
            'ExecutedLastMiddleware.process_response',
            'ExecutedFirstMiddleware.process_response'
        ]
        assert expectedExecutedMethods == context['executed_methods']

    def test_order_mw_executed_when_exception_in_req(self):
        """Test that error in inner middleware leaves"""
        global context

        class RaiseErrorMiddleware:

            def process_request(self, req, resp):
                raise Exception('Always fail')

        app = falcon.API(middleware=[ExecutedFirstMiddleware(),
                                     RaiseErrorMiddleware(),
                                     ExecutedLastMiddleware()])

        def handler(req, resp, ex, params):
            pass

        app.add_error_handler(Exception, handler)

        app.add_route(TEST_ROUTE, MiddlewareClassResource())
        client = testing.TestClient(app)

        client.simulate_request(path=TEST_ROUTE)

        # Any mw is executed now...
        expectedExecutedMethods = [
            'ExecutedFirstMiddleware.process_request',
            'ExecutedLastMiddleware.process_response',
            'ExecutedFirstMiddleware.process_response'
        ]
        assert expectedExecutedMethods == context['executed_methods']

    def test_order_independent_mw_executed_when_exception_in_req(self):
        """Test that error in inner middleware leaves"""
        global context

        class RaiseErrorMiddleware:

            def process_request(self, req, resp):
                raise Exception('Always fail')

        app = falcon.API(independent_middleware=True,
                         middleware=[ExecutedFirstMiddleware(),
                                     RaiseErrorMiddleware(),
                                     ExecutedLastMiddleware()])

        def handler(req, resp, ex, params):
            pass

        app.add_error_handler(Exception, handler)

        app.add_route(TEST_ROUTE, MiddlewareClassResource())
        client = testing.TestClient(app)

        client.simulate_request(path=TEST_ROUTE)

        # All response middleware still executed...
        expectedExecutedMethods = [
            'ExecutedFirstMiddleware.process_request',
            'ExecutedLastMiddleware.process_response',
            'ExecutedFirstMiddleware.process_response'
        ]
        assert expectedExecutedMethods == context['executed_methods']

    def test_order_mw_executed_when_exception_in_rsrc(self):
        """Test that error in inner middleware leaves"""
        global context

        class RaiseErrorMiddleware:

            def process_resource(self, req, resp, resource):
                raise Exception('Always fail')

        app = falcon.API(middleware=[ExecutedFirstMiddleware(),
                                     RaiseErrorMiddleware(),
                                     ExecutedLastMiddleware()])

        def handler(req, resp, ex, params):
            pass

        app.add_error_handler(Exception, handler)

        app.add_route(TEST_ROUTE, MiddlewareClassResource())
        client = testing.TestClient(app)

        client.simulate_request(path=TEST_ROUTE)

        # Any mw is executed now...
        expectedExecutedMethods = [
            'ExecutedFirstMiddleware.process_request',
            'ExecutedLastMiddleware.process_request',
            'ExecutedFirstMiddleware.process_resource',
            'ExecutedLastMiddleware.process_response',
            'ExecutedFirstMiddleware.process_response'
        ]
        assert expectedExecutedMethods == context['executed_methods']

    def test_order_independent_mw_executed_when_exception_in_rsrc(self):
        """Test that error in inner middleware leaves"""
        global context

        class RaiseErrorMiddleware:

            def process_resource(self, req, resp, resource):
                raise Exception('Always fail')

        app = falcon.API(independent_middleware=True,
                         middleware=[ExecutedFirstMiddleware(),
                                     RaiseErrorMiddleware(),
                                     ExecutedLastMiddleware()])

        def handler(req, resp, ex, params):
            pass

        app.add_error_handler(Exception, handler)

        app.add_route(TEST_ROUTE, MiddlewareClassResource())
        client = testing.TestClient(app)

        client.simulate_request(path=TEST_ROUTE)

        # Any mw is executed now...
        expectedExecutedMethods = [
            'ExecutedFirstMiddleware.process_request',
            'ExecutedLastMiddleware.process_request',
            'ExecutedFirstMiddleware.process_resource',
            'ExecutedLastMiddleware.process_response',
            'ExecutedFirstMiddleware.process_response'
        ]
        assert expectedExecutedMethods == context['executed_methods']


class TestRemoveBasePathMiddleware(TestMiddleware):
    def test_base_path_is_removed_before_routing(self):
        """Test that RemoveBasePathMiddleware is executed before routing"""
        app = falcon.API(middleware=RemoveBasePathMiddleware())

        # We dont include /base_path as it will be removed in middleware
        app.add_route('/sub_path', MiddlewareClassResource())
        client = testing.TestClient(app)

        response = client.simulate_request(path='/base_path/sub_path')
        assert _EXPECTED_BODY == response.json
        assert response.status == falcon.HTTP_200
        response = client.simulate_request(path='/base_pathIncorrect/sub_path')
        assert response.status == falcon.HTTP_404


class TestResourceMiddleware(TestMiddleware):

    @pytest.mark.parametrize('independent_middleware', [True, False])
    def test_can_access_resource_params(self, independent_middleware):
        """Test that params can be accessed from within process_resource"""
        global context

        class Resource:
            def on_get(self, req, resp, **params):
                resp.body = json.dumps(params)

        app = falcon.API(middleware=AccessParamsMiddleware(),
                         independent_middleware=independent_middleware)
        app.add_route('/path/{id}', Resource())
        client = testing.TestClient(app)
        response = client.simulate_request(path='/path/22')

        assert 'params' in context
        assert context['params']
        assert context['params']['id'] == '22'
        assert response.json == {'added': True, 'id': '22'}


class TestEmptySignatureMiddleware(TestMiddleware):
    def test_dont_need_params_in_signature(self):
        """
        Verify that we don't need parameters in the process_* signatures (for
        side-effect-only middlewares, mostly). Makes no difference on py27
        but does affect py36.

        https://github.com/falconry/falcon/issues/1254
        """
        falcon.API(middleware=EmptySignatureMiddleware())


class TestErrorHandling(TestMiddleware):
    def test_error_composed_before_resp_middleware_called(self):
        mw = CaptureResponseMiddleware()
        app = falcon.API(middleware=mw)
        app.add_route('/', MiddlewareClassResource())
        client = testing.TestClient(app)

        response = client.simulate_request(path='/', method='POST')
        assert response.status == falcon.HTTP_403
        assert mw.resp.status == response.status

        composed_body = json.loads(mw.resp.body)
        assert composed_body['title'] == response.status

        assert not mw.req_succeeded

        # NOTE(kgriffs): Sanity-check the other params passed to
        # process_response()
        assert isinstance(mw.req, falcon.Request)
        assert isinstance(mw.resource, MiddlewareClassResource)

    def test_http_status_raised_from_error_handler(self):
        mw = CaptureResponseMiddleware()
        app = falcon.API(middleware=mw)
        app.add_route('/', MiddlewareClassResource())
        client = testing.TestClient(app)

        def _http_error_handler(error, req, resp, params):
            raise falcon.HTTPStatus(falcon.HTTP_201)

        # NOTE(kgriffs): This will take precedence over the default
        # handler for facon.HTTPError.
        app.add_error_handler(falcon.HTTPError, _http_error_handler)

        response = client.simulate_request(path='/', method='POST')
        assert response.status == falcon.HTTP_201
        assert mw.resp.status == response.status


class TestShortCircuiting(TestMiddleware):
    def setup_method(self, method):
        super(TestShortCircuiting, self).setup_method(method)

    def _make_client(self, independent_middleware=True):
        mw = [
            RequestTimeMiddleware(),
            ResponseCacheMiddlware(),
            TransactionIdMiddleware(),
        ]
        app = falcon.API(middleware=mw, independent_middleware=independent_middleware)
        app.add_route('/', MiddlewareClassResource())
        app.add_route('/cached', MiddlewareClassResource())
        app.add_route('/cached/resource', MiddlewareClassResource())

        return testing.TestClient(app)

    def test_process_request_not_cached(self):
        response = self._make_client().simulate_get('/')
        assert response.status == falcon.HTTP_200
        assert response.json == _EXPECTED_BODY
        assert 'transaction_id' in context
        assert 'resource_transaction_id' in context
        assert 'mid_time' in context
        assert 'end_time' in context

    @pytest.mark.parametrize('independent_middleware', [True, False])
    def test_process_request_cached(self, independent_middleware):
        response = self._make_client(independent_middleware).simulate_get('/cached')
        assert response.status == falcon.HTTP_200
        assert response.json == ResponseCacheMiddlware.PROCESS_REQUEST_CACHED_BODY

        # NOTE(kgriffs): Since TransactionIdMiddleware was ordered after
        # ResponseCacheMiddlware, the response short-circuiting should have
        # skipped it.
        assert 'transaction_id' not in context
        assert 'resource_transaction_id' not in context

        # NOTE(kgriffs): RequestTimeMiddleware only adds this in
        # process_resource(), which should be skipped when
        # ResponseCacheMiddlware sets resp.completed = True in
        # process_request().
        assert 'mid_time' not in context

        # NOTE(kgriffs): Short-circuiting does not affect process_response()
        assert 'end_time' in context

    @pytest.mark.parametrize('independent_middleware', [True, False])
    def test_process_resource_cached(self, independent_middleware):
        response = self._make_client(independent_middleware).simulate_get('/cached/resource')
        assert response.status == falcon.HTTP_200
        assert response.json == ResponseCacheMiddlware.PROCESS_RESOURCE_CACHED_BODY

        # NOTE(kgriffs): This should be present because it is added in
        # process_request(), but the short-circuit does not occur until
        # process_resource().
        assert 'transaction_id' in context

        # NOTE(kgriffs): Since TransactionIdMiddleware was ordered after
        # ResponseCacheMiddlware, the response short-circuiting should have
        # skipped it.
        assert 'resource_transaction_id' not in context

        # NOTE(kgriffs): RequestTimeMiddleware only adds this in
        # process_resource(), which will not be skipped in this case because
        # RequestTimeMiddleware is ordered before ResponseCacheMiddlware.
        assert 'mid_time' in context

        # NOTE(kgriffs): Short-circuiting does not affect process_response()
        assert 'end_time' in context


class TestCORSMiddlewareWithAnotherMiddleware(TestMiddleware):
    def test_api_initialization_with_cors_enabled_and_middleware_param(self):
        app = falcon.API(middleware=CaptureResponseMiddleware(), cors_enable=True)
        app.add_route('/', TestCorsResource())
        client = testing.TestClient(app)
        result = client.simulate_get()
<<<<<<< HEAD
        assert result.headers['Access-Control-Allow-Origin'] == '*'
=======
        assert result.headers['Access-Control-Allow-Origin'] == '*'

>>>>>>> d8db18a2
<|MERGE_RESOLUTION|>--- conflicted
+++ resolved
@@ -818,9 +818,4 @@
         app.add_route('/', TestCorsResource())
         client = testing.TestClient(app)
         result = client.simulate_get()
-<<<<<<< HEAD
         assert result.headers['Access-Control-Allow-Origin'] == '*'
-=======
-        assert result.headers['Access-Control-Allow-Origin'] == '*'
-
->>>>>>> d8db18a2
