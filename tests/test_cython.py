import io

import pytest

import falcon
import falcon.util

try:
    import cython
except ImportError:
    cython = None


class TestCythonized:

    @pytest.mark.skipif(not cython, reason='Cython not installed')
    def test_imported_from_c_modules(self):
<<<<<<< HEAD
        assert 'falcon/api.py' not in str(falcon.api)

    def test_stream_has_private_read(self):
        stream = falcon.util.BufferedStream(io.BytesIO().read, 8)

        if cython and falcon.util.IS_64_BITS:
            assert not hasattr(stream, '_read')
        else:
            assert hasattr(stream, '_read')
=======
        assert 'falcon/app.py' not in str(falcon.app)
>>>>>>> 69f6a323
<|MERGE_RESOLUTION|>--- conflicted
+++ resolved
@@ -15,8 +15,7 @@
 
     @pytest.mark.skipif(not cython, reason='Cython not installed')
     def test_imported_from_c_modules(self):
-<<<<<<< HEAD
-        assert 'falcon/api.py' not in str(falcon.api)
+        assert 'falcon/app.py' not in str(falcon.api)
 
     def test_stream_has_private_read(self):
         stream = falcon.util.BufferedStream(io.BytesIO().read, 8)
@@ -24,7 +23,4 @@
         if cython and falcon.util.IS_64_BITS:
             assert not hasattr(stream, '_read')
         else:
-            assert hasattr(stream, '_read')
-=======
-        assert 'falcon/app.py' not in str(falcon.app)
->>>>>>> 69f6a323
+            assert hasattr(stream, '_read')