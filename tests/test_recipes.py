import pytest

import falcon
import falcon.testing


class TestMultipartMixed:
    """Test parsing example from the now-obsolete RFC 1867:

    --AaB03x
    Content-Disposition: form-data; name="field1"

    Joe Blow
    --AaB03x
    Content-Disposition: form-data; name="docs"
    Content-Type: multipart/mixed; boundary=BbC04y

    --BbC04y
    Content-Disposition: attachment; filename="file1.txt"

    This is file1.

    --BbC04y
    Content-Disposition: attachment; filename="file2.txt"

    Hello, World!

    --BbC04y--

    --AaB03x--
    """

    @classmethod
    def prepare_form(cls):
        lines = [line.strip() for line in cls.__doc__.splitlines()[2:]]

        # NOTE(vytas): On CPython 3.13-rc1, the last newline was missing.
        if lines[-1]:
            lines.append('')

        return '\r\n'.join(lines).encode()

    def test_parse(self, util):
        recipe = util.load_module('examples/recipes/multipart_mixed_main.py')

        result = falcon.testing.simulate_post(
            recipe.app,
            '/forms',
            body=self.prepare_form(),
            content_type='multipart/form-data; boundary=AaB03x',
        )
        assert result.status_code == 200
        assert result.json == {
            'file1.txt': 'This is file1.\r\n',
            'file2.txt': 'Hello, World!\r\n',
        }


class TestOutputCSV:
    @pytest.mark.parametrize(
        'recipe,expected_head',
        [
            ('output_csv_text', '"fruit","quantity"\r\n"apples",13\r\n'),
            ('output_csv_stream', '"n","Fibonacci Fn"\r\n0,0\r\n1,1\r\n'),
        ],
        ids=['simple', 'stream'],
    )
    def test_csv_output(self, asgi, app_kind, util, recipe, expected_head):
        module = util.load_module(
            recipe, parent_dir='examples/recipes', suffix=app_kind
        )
        app = util.create_app(asgi)
        app.add_route('/report', module.Report())

        result = falcon.testing.simulate_get(app, '/report')
        assert result.status_code == 200
        assert result.text.startswith(expected_head)


class TestPrettyJSON:
    class QuoteResource:
        def on_get(self, req, resp):
            resp.media = {
                'author': 'Grace Hopper',
                'quote': (
                    "I've always been more interested in "
                    'the future than in the past.'
                ),
            }

    class NegotiationMiddleware:
        def process_request(self, req, resp):
            resp.content_type = req.accept

    def test_optional_indent(self, util):
        recipe = util.load_module('examples/recipes/pretty_json_main.py')

        app = falcon.App(middleware=[self.NegotiationMiddleware()])
        app.add_route('/quote', self.QuoteResource())
        app.resp_options.media_handlers.update(
            {falcon.MEDIA_JSON: recipe.CustomJSONHandler()}
        )

        result = falcon.testing.simulate_get(
            app, '/quote', headers={'Accept': 'application/json; indent=4'}
        )
        assert result.status_code == 200
        assert result.text == (
            '{\n'
            '    "author": "Grace Hopper",\n'
            '    "quote": "I\'ve always been more interested in the future '
            'than in the past."\n'
            '}'
        )


class TestRawURLPath:
    def test_raw_path(self, asgi, app_kind, util):
        recipe = util.load_module(
            'raw_url_path', parent_dir='examples/recipes', suffix=app_kind
        )

        url1 = '/cache/http%3A%2F%2Ffalconframework.org'
        result1 = falcon.testing.simulate_get(recipe.app, url1)
        assert result1.status_code == 200
        assert result1.json == {'url': 'http://falconframework.org'}

        scope1 = falcon.testing.create_scope(url1)
        assert scope1['raw_path'] == url1.encode()

        url2 = '/cache/http%3A%2F%2Ffalconframework.org/status'
        result2 = falcon.testing.simulate_get(recipe.app, url2)
        assert result2.status_code == 200
        assert result2.json == {'cached': True}

<<<<<<< HEAD

class TestTextPlainHandler:
    class MediaEcho:
        def on_post(self, req, resp):
            resp.content_type = req.content_type
            resp.media = req.get_media()

    def test_text_plain_basic(self, util):
        recipe = util.load_module('examples/recipes/plain_text_main.py')

        app = falcon.App()
        app.req_options.media_handlers['text/plain'] = recipe.TextHandler()
        app.resp_options.media_handlers['text/plain'] = recipe.TextHandler()

        app.add_route('/media', self.MediaEcho())

        client = falcon.testing.TestClient(app)
        payload = 'Hello, Falcon!'
        headers = {'Content-Type': 'text/plain'}
        response = client.simulate_post('/media', body=payload, headers=headers)

        assert response.status_code == 200
        assert response.content_type == 'text/plain'
        assert response.text == payload
=======
        scope2 = falcon.testing.create_scope(url2)
        assert scope2['raw_path'] == url2.encode()
>>>>>>> 11076b8f
<|MERGE_RESOLUTION|>--- conflicted
+++ resolved
@@ -132,8 +132,9 @@
         result2 = falcon.testing.simulate_get(recipe.app, url2)
         assert result2.status_code == 200
         assert result2.json == {'cached': True}
-
-<<<<<<< HEAD
+        
+        scope2 = falcon.testing.create_scope(url2)
+        assert scope2['raw_path'] == url2.encode()
 
 class TestTextPlainHandler:
     class MediaEcho:
@@ -157,8 +158,4 @@
 
         assert response.status_code == 200
         assert response.content_type == 'text/plain'
-        assert response.text == payload
-=======
-        scope2 = falcon.testing.create_scope(url2)
-        assert scope2['raw_path'] == url2.encode()
->>>>>>> 11076b8f
+        assert response.text == payload