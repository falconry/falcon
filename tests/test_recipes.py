import pytest

import falcon
import falcon.testing


class TestMultipartMixed:
    """Test parsing example from the now-obsolete RFC 1867:

    --AaB03x
    Content-Disposition: form-data; name="field1"

    Joe Blow
    --AaB03x
    Content-Disposition: form-data; name="docs"
    Content-Type: multipart/mixed; boundary=BbC04y

    --BbC04y
    Content-Disposition: attachment; filename="file1.txt"

    This is file1.

    --BbC04y
    Content-Disposition: attachment; filename="file2.txt"

    Hello, World!

    --BbC04y--

    --AaB03x--
    """

    @classmethod
    def prepare_form(cls):
        lines = [line.strip() for line in cls.__doc__.splitlines()[2:]]

        # NOTE(vytas): On CPython 3.13-rc1, the last newline was missing.
        if lines[-1]:
            lines.append('')

        return '\r\n'.join(lines).encode()

    def test_parse(self, util):
        recipe = util.load_module('examples/recipes/multipart_mixed_main.py')

        result = falcon.testing.simulate_post(
            recipe.app,
            '/forms',
            body=self.prepare_form(),
            content_type='multipart/form-data; boundary=AaB03x',
        )
        assert result.status_code == 200
        assert result.json == {
            'file1.txt': 'This is file1.\r\n',
            'file2.txt': 'Hello, World!\r\n',
        }


class TestOutputCSV:
    @pytest.mark.parametrize(
        'recipe,expected_head',
        [
            ('output_csv_text', '"fruit","quantity"\r\n"apples",13\r\n'),
            ('output_csv_stream', '"n","Fibonacci Fn"\r\n0,0\r\n1,1\r\n'),
        ],
        ids=['simple', 'stream'],
    )
    def test_csv_output(self, asgi, app_kind, util, recipe, expected_head):
        module = util.load_module(
            recipe, parent_dir='examples/recipes', suffix=app_kind
        )
        app = util.create_app(asgi)
        app.add_route('/report', module.Report())

        result = falcon.testing.simulate_get(app, '/report')
        assert result.status_code == 200
        assert result.text.startswith(expected_head)


class TestPrettyJSON:
    class QuoteResource:
        def on_get(self, req, resp):
            resp.media = {
                'author': 'Grace Hopper',
                'quote': (
                    "I've always been more interested in "
                    'the future than in the past.'
                ),
            }

    class NegotiationMiddleware:
        def process_request(self, req, resp):
            resp.content_type = req.accept

    def test_optional_indent(self, util):
        recipe = util.load_module('examples/recipes/pretty_json_main.py')

        app = falcon.App(middleware=[self.NegotiationMiddleware()])
        app.add_route('/quote', self.QuoteResource())
        app.resp_options.media_handlers.update(
            {falcon.MEDIA_JSON: recipe.CustomJSONHandler()}
        )

        result = falcon.testing.simulate_get(
            app, '/quote', headers={'Accept': 'application/json; indent=4'}
        )
        assert result.status_code == 200
        assert result.text == (
            '{\n'
            '    "author": "Grace Hopper",\n'
            '    "quote": "I\'ve always been more interested in the future '
            'than in the past."\n'
            '}'
        )


class TestRawURLPath:
    def test_raw_path(self, asgi, app_kind, util):
        recipe = util.load_module(
            'raw_url_path', parent_dir='examples/recipes', suffix=app_kind
        )

        url1 = '/cache/http%3A%2F%2Ffalconframework.org'
        result1 = falcon.testing.simulate_get(recipe.app, url1)
        assert result1.status_code == 200
        assert result1.json == {'url': 'http://falconframework.org'}

        scope1 = falcon.testing.create_scope(url1)
        assert scope1['raw_path'] == url1.encode()

        url2 = '/cache/http%3A%2F%2Ffalconframework.org/status'
        result2 = falcon.testing.simulate_get(recipe.app, url2)
        assert result2.status_code == 200
        assert result2.json == {'cached': True}

        scope2 = falcon.testing.create_scope(url2)
        assert scope2['raw_path'] == url2.encode()


<<<<<<< HEAD
class TestTextPlainHandler:
    class MediaEcho:
        def on_post(self, req, resp):
            resp.content_type = req.content_type
            resp.media = req.get_media()

    def test_text_plain_basic(self, util):
        recipe = util.load_module('examples/recipes/plain_text_main.py')

        app = falcon.App()
        app.req_options.media_handlers['text/plain'] = recipe.TextHandler()
        app.resp_options.media_handlers['text/plain'] = recipe.TextHandler()

        app.add_route('/media', self.MediaEcho())

        client = falcon.testing.TestClient(app)
        payload = 'Hello, Falcon!'
        headers = {'Content-Type': 'text/plain'}
        response = client.simulate_post('/media', body=payload, headers=headers)

        assert response.status_code == 200
        assert response.content_type == 'text/plain'
        assert response.text == payload
=======
class TestRequestIDContext:
    @pytest.fixture
    def app(self, util):
        # NOTE(vytas): Inject `context` into the importable system modules
        #   as it is referenced from other recipes.
        util.load_module(
            'examples/recipes/request_id_context.py', module_name='context'
        )
        recipe = util.load_module('examples/recipes/request_id_middleware.py')

        app = falcon.App(middleware=[recipe.RequestIDMiddleware()])
        app.add_route('/test', self.RequestIDResource())
        return app

    class RequestIDResource:
        def on_get(self, req, resp):
            resp.media = {'request_id': req.context.request_id}

    def test_request_id_isolated(self, app):
        client = falcon.testing.TestClient(app)
        request_id1 = client.simulate_get('/test').json['request_id']
        request_id2 = client.simulate_get('/test').json['request_id']

        assert request_id1 != request_id2

    def test_request_id_persistence(self, app):
        client = falcon.testing.TestClient(app)

        response = client.simulate_get('/test')
        request_id1 = response.json['request_id']

        response = client.simulate_get('/test')
        request_id2 = response.json['request_id']

        assert request_id1 != request_id2

    def test_request_id_in_response_header(self, app):
        client = falcon.testing.TestClient(app)

        response = client.simulate_get('/test')
        assert 'X-Request-ID' in response.headers
        assert response.headers['X-Request-ID'] == response.json['request_id']
>>>>>>> 77d5e639
<|MERGE_RESOLUTION|>--- conflicted
+++ resolved
@@ -137,7 +137,6 @@
         assert scope2['raw_path'] == url2.encode()
 
 
-<<<<<<< HEAD
 class TestTextPlainHandler:
     class MediaEcho:
         def on_post(self, req, resp):
@@ -161,7 +160,8 @@
         assert response.status_code == 200
         assert response.content_type == 'text/plain'
         assert response.text == payload
-=======
+
+
 class TestRequestIDContext:
     @pytest.fixture
     def app(self, util):
@@ -203,5 +203,4 @@
 
         response = client.simulate_get('/test')
         assert 'X-Request-ID' in response.headers
-        assert response.headers['X-Request-ID'] == response.json['request_id']
->>>>>>> 77d5e639
+        assert response.headers['X-Request-ID'] == response.json['request_id']