# -*- coding: utf-8 -*-

from datetime import datetime
import functools
import random

import pytest

import falcon
from falcon import testing
from falcon import util
<<<<<<< HEAD
from falcon.util import compat, json, structures, uri
=======
from falcon.util import compat, json, misc, uri
>>>>>>> 35d5220c


def _arbitrary_uris(count, length):
    return (
        u''.join(
            [random.choice(uri._ALL_ALLOWED)
             for _ in range(length)]
        ) for __ in range(count)
    )


class TestFalconUtils(object):

    def setup_method(self, method):
        # NOTE(cabrera): for DRYness - used in uri.[de|en]code tests
        # below.
        self.uris = _arbitrary_uris(count=100, length=32)

    def test_deprecated_decorator(self):
        msg = 'Please stop using this thing. It is going away.'

        @util.deprecated(msg)
        def old_thing():
            pass

        with pytest.warns(UserWarning) as rec:
            old_thing()

        warn = rec.pop()
        assert msg in str(warn.message)

    def test_http_now(self):
        expected = datetime.utcnow()
        actual = falcon.http_date_to_dt(falcon.http_now())

        delta = actual - expected
        delta_sec = abs(delta.days * 86400 + delta.seconds)

        assert delta_sec <= 1

    def test_dt_to_http(self):
        assert falcon.dt_to_http(datetime(2013, 4, 4)) == 'Thu, 04 Apr 2013 00:00:00 GMT'

        assert falcon.dt_to_http(
            datetime(2013, 4, 4, 10, 28, 54)
        ) == 'Thu, 04 Apr 2013 10:28:54 GMT'

    def test_http_date_to_dt(self):
        assert falcon.http_date_to_dt('Thu, 04 Apr 2013 00:00:00 GMT') == datetime(2013, 4, 4)

        assert falcon.http_date_to_dt(
            'Thu, 04 Apr 2013 10:28:54 GMT'
        ) == datetime(2013, 4, 4, 10, 28, 54)

        with pytest.raises(ValueError):
            falcon.http_date_to_dt('Thu, 04-Apr-2013 10:28:54 GMT')

        assert falcon.http_date_to_dt(
            'Thu, 04-Apr-2013 10:28:54 GMT', obs_date=True
        ) == datetime(2013, 4, 4, 10, 28, 54)

        with pytest.raises(ValueError):
            falcon.http_date_to_dt('Sun Nov  6 08:49:37 1994')

        with pytest.raises(ValueError):
            falcon.http_date_to_dt('Nov  6 08:49:37 1994', obs_date=True)

        assert falcon.http_date_to_dt(
            'Sun Nov  6 08:49:37 1994', obs_date=True
        ) == datetime(1994, 11, 6, 8, 49, 37)

        assert falcon.http_date_to_dt(
            'Sunday, 06-Nov-94 08:49:37 GMT', obs_date=True
        ) == datetime(1994, 11, 6, 8, 49, 37)

    def test_pack_query_params_none(self):
        assert falcon.to_query_str({}) == ''

    def test_pack_query_params_one(self):
        assert falcon.to_query_str({'limit': 10}) == '?limit=10'

        assert falcon.to_query_str(
            {'things': [1, 2, 3]}) == '?things=1,2,3'

        assert falcon.to_query_str({'things': ['a']}) == '?things=a'

        assert falcon.to_query_str(
            {'things': ['a', 'b']}) == '?things=a,b'

        expected = ('?things=a&things=b&things=&things=None'
                    '&things=true&things=false&things=0')

        actual = falcon.to_query_str(
            {'things': ['a', 'b', '', None, True, False, 0]},
            comma_delimited_lists=False
        )

        assert actual == expected

    def test_pack_query_params_several(self):
        garbage_in = {
            'limit': 17,
            'echo': True,
            'doit': False,
            'x': 'val',
            'y': 0.2
        }

        query_str = falcon.to_query_str(garbage_in)
        fields = query_str[1:].split('&')

        garbage_out = {}
        for field in fields:
            k, v = field.split('=')
            garbage_out[k] = v

        expected = {
            'echo': 'true',
            'limit': '17',
            'x': 'val',
            'y': '0.2',
            'doit': 'false'}

        assert expected == garbage_out

    def test_uri_encode(self):
        url = 'http://example.com/v1/fizbit/messages?limit=3&echo=true'
        assert uri.encode(url) == url

        url = 'http://example.com/v1/fiz bit/messages'
        expected = 'http://example.com/v1/fiz%20bit/messages'
        assert uri.encode(url) == expected

        url = u'http://example.com/v1/fizbit/messages?limit=3&e\u00e7ho=true'
        expected = ('http://example.com/v1/fizbit/messages'
                    '?limit=3&e%C3%A7ho=true')
        assert uri.encode(url) == expected

    def test_uri_encode_double(self):
        url = 'http://example.com/v1/fiz bit/messages'
        expected = 'http://example.com/v1/fiz%20bit/messages'
        assert uri.encode(uri.encode(url)) == expected

        url = u'http://example.com/v1/fizbit/messages?limit=3&e\u00e7ho=true'
        expected = ('http://example.com/v1/fizbit/messages'
                    '?limit=3&e%C3%A7ho=true')
        assert uri.encode(uri.encode(url)) == expected

        url = 'http://example.com/v1/fiz%bit/mess%ages/%'
        expected = 'http://example.com/v1/fiz%25bit/mess%25ages/%25'
        assert uri.encode(uri.encode(url)) == expected

        url = 'http://example.com/%%'
        expected = 'http://example.com/%25%25'
        assert uri.encode(uri.encode(url)) == expected

        # NOTE(kgriffs): Specific example cited in GH issue
        url = 'http://something?redirect_uri=http%3A%2F%2Fsite'
        assert uri.encode(url) == url

        hex_digits = 'abcdefABCDEF0123456789'
        for c1 in hex_digits:
            for c2 in hex_digits:
                url = 'http://example.com/%' + c1 + c2
                encoded = uri.encode(uri.encode(url))
                assert encoded == url

    def test_uri_encode_value(self):
        assert uri.encode_value('abcd') == 'abcd'
        assert uri.encode_value(u'abcd') == u'abcd'
        assert uri.encode_value(u'ab cd') == u'ab%20cd'
        assert uri.encode_value(u'\u00e7') == '%C3%A7'
        assert uri.encode_value(u'\u00e7\u20ac') == '%C3%A7%E2%82%AC'
        assert uri.encode_value('ab/cd') == 'ab%2Fcd'
        assert uri.encode_value('ab+cd=42,9') == 'ab%2Bcd%3D42%2C9'

    def test_uri_decode(self):
        assert uri.decode('abcd') == 'abcd'
        assert uri.decode(u'abcd') == u'abcd'
        assert uri.decode(u'ab%20cd') == u'ab cd'

        assert uri.decode('This thing is %C3%A7') == u'This thing is \u00e7'

        assert uri.decode('This thing is %C3%A7%E2%82%AC') == u'This thing is \u00e7\u20ac'

        assert uri.decode('ab%2Fcd') == 'ab/cd'

        assert uri.decode(
            'http://example.com?x=ab%2Bcd%3D42%2C9'
        ) == 'http://example.com?x=ab+cd=42,9'

    def test_prop_uri_encode_models_stdlib_quote(self):
        equiv_quote = functools.partial(
            compat.quote, safe=uri._ALL_ALLOWED
        )
        for case in self.uris:
            expect = equiv_quote(case)
            actual = uri.encode(case)
            assert expect == actual

    def test_prop_uri_encode_value_models_stdlib_quote_safe_tilde(self):
        equiv_quote = functools.partial(
            compat.quote, safe='~'
        )
        for case in self.uris:
            expect = equiv_quote(case)
            actual = uri.encode_value(case)
            assert expect == actual

    def test_prop_uri_decode_models_stdlib_unquote_plus(self):
        stdlib_unquote = compat.unquote_plus
        for case in self.uris:
            case = uri.encode_value(case)

            expect = stdlib_unquote(case)
            actual = uri.decode(case)
            assert expect == actual

    def test_unquote_string(self):
        assert uri.unquote_string('v') == 'v'
        assert uri.unquote_string('not-quoted') == 'not-quoted'
        assert uri.unquote_string('partial-quoted"') == 'partial-quoted"'
        assert uri.unquote_string('"partial-quoted') == '"partial-quoted'
        assert uri.unquote_string('"partial-quoted"') == 'partial-quoted'

    def test_parse_query_string(self):
        query_strinq = (
            'a=http%3A%2F%2Ffalconframework.org%3Ftest%3D1'
            '&b=%7B%22test1%22%3A%20%22data1%22%'
            '2C%20%22test2%22%3A%20%22data2%22%7D'
            '&c=1,2,3'
            '&d=test'
            '&e=a,,%26%3D%2C'
            '&f=a&f=a%3Db'
            '&%C3%A9=a%3Db'
        )
        decoded_url = 'http://falconframework.org?test=1'
        decoded_json = '{"test1": "data1", "test2": "data2"}'

        result = uri.parse_query_string(query_strinq)
        assert result['a'] == decoded_url
        assert result['b'] == decoded_json
        assert result['c'] == ['1', '2', '3']
        assert result['d'] == 'test'
        assert result['e'] == ['a', '&=,']
        assert result['f'] == ['a', 'a=b']
        assert result[u'é'] == 'a=b'

        result = uri.parse_query_string(query_strinq, True)
        assert result['a'] == decoded_url
        assert result['b'] == decoded_json
        assert result['c'] == ['1', '2', '3']
        assert result['d'] == 'test'
        assert result['e'] == ['a', '', '&=,']
        assert result['f'] == ['a', 'a=b']
        assert result[u'é'] == 'a=b'

    def test_parse_host(self):
        assert uri.parse_host('::1') == ('::1', None)
        assert uri.parse_host('2001:ODB8:AC10:FE01::') == ('2001:ODB8:AC10:FE01::', None)
        assert uri.parse_host(
            '2001:ODB8:AC10:FE01::', default_port=80
        ) == ('2001:ODB8:AC10:FE01::', 80)

        ipv6_addr = '2001:4801:1221:101:1c10::f5:116'

        assert uri.parse_host(ipv6_addr) == (ipv6_addr, None)
        assert uri.parse_host('[' + ipv6_addr + ']') == (ipv6_addr, None)
        assert uri.parse_host('[' + ipv6_addr + ']:28080') == (ipv6_addr, 28080)
        assert uri.parse_host('[' + ipv6_addr + ']:8080') == (ipv6_addr, 8080)
        assert uri.parse_host('[' + ipv6_addr + ']:123') == (ipv6_addr, 123)
        assert uri.parse_host('[' + ipv6_addr + ']:42') == (ipv6_addr, 42)

        assert uri.parse_host('173.203.44.122') == ('173.203.44.122', None)
        assert uri.parse_host('173.203.44.122', default_port=80) == ('173.203.44.122', 80)
        assert uri.parse_host('173.203.44.122:27070') == ('173.203.44.122', 27070)
        assert uri.parse_host('173.203.44.122:123') == ('173.203.44.122', 123)
        assert uri.parse_host('173.203.44.122:42') == ('173.203.44.122', 42)

        assert uri.parse_host('example.com') == ('example.com', None)
        assert uri.parse_host('example.com', default_port=443) == ('example.com', 443)
        assert uri.parse_host('falcon.example.com') == ('falcon.example.com', None)
        assert uri.parse_host('falcon.example.com:9876') == ('falcon.example.com', 9876)
        assert uri.parse_host('falcon.example.com:42') == ('falcon.example.com', 42)

    def test_get_http_status(self):
        assert falcon.get_http_status(404) == falcon.HTTP_404
        assert falcon.get_http_status(404.3) == falcon.HTTP_404
        assert falcon.get_http_status('404.3') == falcon.HTTP_404
        assert falcon.get_http_status(404.9) == falcon.HTTP_404
        assert falcon.get_http_status('404') == falcon.HTTP_404
        assert falcon.get_http_status(123) == '123 Unknown'
        with pytest.raises(ValueError):
            falcon.get_http_status('not_a_number')
        with pytest.raises(ValueError):
            falcon.get_http_status(0)
        with pytest.raises(ValueError):
            falcon.get_http_status(0)
        with pytest.raises(ValueError):
            falcon.get_http_status(99)
        with pytest.raises(ValueError):
            falcon.get_http_status(-404.3)
        with pytest.raises(ValueError):
            falcon.get_http_status('-404')
        with pytest.raises(ValueError):
            falcon.get_http_status('-404.3')
        assert falcon.get_http_status(123, 'Go Away') == '123 Go Away'

    def test_etag_to_header(self):
        etag = structures.ETag('67ab43')
        assert etag.to_header() == '"67ab43"'
        etag.is_weak = True
        assert etag.to_header() == 'W/"67ab43"'


@pytest.mark.parametrize(
    'protocol,method',
    zip(
        ['https'] * len(falcon.HTTP_METHODS) + ['http'] * len(falcon.HTTP_METHODS),
        falcon.HTTP_METHODS * 2
    )
)
def test_simulate_request_protocol(protocol, method):
    sink_called = [False]

    def sink(req, resp):
        sink_called[0] = True
        assert req.protocol == protocol

    app = falcon.API()
    app.add_sink(sink, '/test')

    client = testing.TestClient(app)

    try:
        simulate = client.getattr('simulate_' + method.lower())
        simulate('/test', protocol=protocol)
        assert sink_called[0]
    except AttributeError:
        # NOTE(kgriffs): simulate_* helpers do not exist for all methods
        pass


@pytest.mark.parametrize('simulate', [
    testing.simulate_get,
    testing.simulate_head,
    testing.simulate_post,
    testing.simulate_put,
    testing.simulate_options,
    testing.simulate_patch,
    testing.simulate_delete,
])
def test_simulate_free_functions(simulate):
    sink_called = [False]

    def sink(req, resp):
        sink_called[0] = True

    app = falcon.API()
    app.add_sink(sink, '/test')

    simulate(app, '/test')
    assert sink_called[0]


class TestFalconTestingUtils(object):
    """Verify some branches not covered elsewhere."""

    def test_path_escape_chars_in_create_environ(self):
        env = testing.create_environ('/hello%20world%21')
        assert env['PATH_INFO'] == '/hello world!'

    def test_no_prefix_allowed_for_query_strings_in_create_environ(self):
        with pytest.raises(ValueError):
            testing.create_environ(query_string='?foo=bar')

    @pytest.mark.skipif(compat.PY3, reason='Test does not apply to Py3K')
    def test_unicode_path_in_create_environ(self):
        env = testing.create_environ(u'/fancy/unícode')
        assert env['PATH_INFO'] == '/fancy/un\xc3\xadcode'

        env = testing.create_environ(u'/simple')
        assert env['PATH_INFO'] == '/simple'

    def test_none_header_value_in_create_environ(self):
        env = testing.create_environ('/', headers={'X-Foo': None})
        assert env['HTTP_X_FOO'] == ''

    def test_decode_empty_result(self):
        app = falcon.API()
        client = testing.TestClient(app)
        response = client.simulate_request(path='/')
        assert response.text == ''

    def test_httpnow_alias_for_backwards_compat(self):
        assert testing.httpnow is util.http_now

    def test_default_headers(self):
        app = falcon.API()
        resource = testing.SimpleTestResource()
        app.add_route('/', resource)

        headers = {
            'Authorization': 'Bearer 123',
        }

        client = testing.TestClient(app, headers=headers)

        client.simulate_get()
        assert resource.captured_req.auth == headers['Authorization']

        client.simulate_get(headers=None)
        assert resource.captured_req.auth == headers['Authorization']

    def test_default_headers_with_override(self):
        app = falcon.API()
        resource = testing.SimpleTestResource()
        app.add_route('/', resource)

        override_before = 'something-something'
        override_after = 'something-something'[::-1]

        headers = {
            'Authorization': 'Bearer XYZ',
            'Accept': 'application/vnd.siren+json',
            'X-Override-Me': override_before,
        }

        client = testing.TestClient(app, headers=headers)
        client.simulate_get(headers={'X-Override-Me': override_after})

        assert resource.captured_req.auth == headers['Authorization']
        assert resource.captured_req.accept == headers['Accept']
        assert resource.captured_req.get_header('X-Override-Me') == override_after

    def test_status(self):
        app = falcon.API()
        resource = testing.SimpleTestResource(status=falcon.HTTP_702)
        app.add_route('/', resource)
        client = testing.TestClient(app)

        result = client.simulate_get()
        assert result.status == falcon.HTTP_702

    def test_wsgi_iterable_not_closeable(self):
        result = testing.Result([], falcon.HTTP_200, [])
        assert not result.content
        assert result.json is None

    def test_path_must_start_with_slash(self):
        app = falcon.API()
        app.add_route('/', testing.SimpleTestResource())
        client = testing.TestClient(app)
        with pytest.raises(ValueError):
            client.simulate_get('foo')

    def test_cached_text_in_result(self):
        app = falcon.API()
        app.add_route('/', testing.SimpleTestResource(body='test'))
        client = testing.TestClient(app)

        result = client.simulate_get()
        assert result.text == result.text

    def test_simple_resource_body_json_xor(self):
        with pytest.raises(ValueError):
            testing.SimpleTestResource(body='', json={})

    def test_query_string(self):
        class SomeResource(object):
            def on_get(self, req, resp):
                doc = {}

                doc['oid'] = req.get_param_as_int('oid')
                doc['detailed'] = req.get_param_as_bool('detailed')
                doc['things'] = req.get_param_as_list('things', int)
                doc['query_string'] = req.query_string

                resp.body = json.dumps(doc)

        app = falcon.API()
        app.req_options.auto_parse_qs_csv = True
        app.add_route('/', SomeResource())
        client = testing.TestClient(app)

        result = client.simulate_get(query_string='oid=42&detailed=no&things=1')
        assert result.json['oid'] == 42
        assert not result.json['detailed']
        assert result.json['things'] == [1]

        params = {'oid': 42, 'detailed': False}
        result = client.simulate_get(params=params)
        assert result.json['oid'] == params['oid']
        assert not result.json['detailed']
        assert result.json['things'] is None

        params = {'oid': 1978, 'detailed': 'yes', 'things': [1, 2, 3]}
        result = client.simulate_get(params=params)
        assert result.json['oid'] == params['oid']
        assert result.json['detailed']
        assert result.json['things'] == params['things']

        expected_qs = 'things=1,2,3'
        result = client.simulate_get(params={'things': [1, 2, 3]})
        assert result.json['query_string'] == expected_qs

        expected_qs = 'things=1&things=2&things=3'
        result = client.simulate_get(params={'things': [1, 2, 3]},
                                     params_csv=False)
        assert result.json['query_string'] == expected_qs

    def test_query_string_no_question(self):
        app = falcon.API()
        app.add_route('/', testing.SimpleTestResource())
        client = testing.TestClient(app)
        with pytest.raises(ValueError):
            client.simulate_get(query_string='?x=1')

    def test_query_string_in_path(self):
        app = falcon.API()
        resource = testing.SimpleTestResource()
        app.add_route('/thing', resource)
        client = testing.TestClient(app)

        with pytest.raises(ValueError):
            client.simulate_get(path='/thing?x=1', query_string='things=1,2,3')
        with pytest.raises(ValueError):
            client.simulate_get(path='/thing?x=1', params={'oid': 1978})
        with pytest.raises(ValueError):
            client.simulate_get(path='/thing?x=1', query_string='things=1,2,3',
                                params={'oid': 1978})

        client.simulate_get(path='/thing?detailed=no&oid=1337')
        assert resource.captured_req.path == '/thing'
        assert resource.captured_req.query_string == 'detailed=no&oid=1337'

    @pytest.mark.parametrize('document', [
        # NOTE(vytas): using an exact binary fraction here to avoid special
        # code branch for approximate equality as it is not the focus here
        16.0625,
        123456789,
        True,
        '',
        u'I am a \u1d0a\ua731\u1d0f\u0274 string.',
        [1, 3, 3, 7],
        {u'message': u'\xa1Hello Unicode! \U0001F638'},
        {
            'count': 4,
            'items': [
                {'number': 'one'},
                {'number': 'two'},
                {'number': 'three'},
                {'number': 'four'},
            ],
            'next': None,
        },
    ])
    def test_simulate_json_body(self, document):
        app = falcon.API()
        resource = testing.SimpleTestResource()
        app.add_route('/', resource)

        json_types = ('application/json', 'application/json; charset=UTF-8')
        client = testing.TestClient(app)
        client.simulate_post('/', json=document)
        captured_body = resource.captured_req.bounded_stream.read().decode('utf-8')
        assert json.loads(captured_body) == document
        assert resource.captured_req.content_type in json_types

        headers = {
            'Content-Type': 'x-falcon/peregrine',
            'X-Falcon-Type': 'peregrine',
        }
        body = 'If provided, `json` parameter overrides `body`.'
        client.simulate_post('/', headers=headers, body=body, json=document)
        assert resource.captured_req.media == document
        assert resource.captured_req.content_type in json_types
        assert resource.captured_req.get_header('X-Falcon-Type') == 'peregrine'

    @pytest.mark.parametrize('remote_addr', [
        None,
        '127.0.0.1',
        '8.8.8.8',
        '104.24.101.85',
        '2606:4700:30::6818:6455',
    ])
    def test_simulate_remote_addr(self, remote_addr):
        class ShowMyIPResource(object):
            def on_get(self, req, resp):
                resp.body = req.remote_addr
                resp.content_type = falcon.MEDIA_TEXT

        app = falcon.API()
        app.add_route('/', ShowMyIPResource())

        client = testing.TestClient(app)
        resp = client.simulate_get('/', remote_addr=remote_addr)
        assert resp.status_code == 200

        if remote_addr is None:
            assert resp.text == '127.0.0.1'
        else:
            assert resp.text == remote_addr

    def test_simulate_hostname(self):
        app = falcon.API()
        resource = testing.SimpleTestResource()
        app.add_route('/', resource)

        client = testing.TestClient(app)
        client.simulate_get('/', protocol='https',
                            host='falcon.readthedocs.io')
        assert resource.captured_req.uri == 'https://falcon.readthedocs.io/'

    @pytest.mark.parametrize('extras,expected_headers', [
        (
            {},
            (('user-agent', 'curl/7.24.0 (x86_64-apple-darwin12.0)'),),
        ),
        (
            {'HTTP_USER_AGENT': 'URL/Emacs', 'HTTP_X_FALCON': 'peregrine'},
            (('user-agent', 'URL/Emacs'), ('x-falcon', 'peregrine')),
        ),
    ])
    def test_simulate_with_environ_extras(self, extras, expected_headers):
        app = falcon.API()
        resource = testing.SimpleTestResource()
        app.add_route('/', resource)

        client = testing.TestClient(app)
        client.simulate_get('/', extras=extras)

        for header, value in expected_headers:
            assert resource.captured_req.get_header(header) == value

    def test_override_method_with_extras(self):
        app = falcon.API()
        app.add_route('/', testing.SimpleTestResource(body='test'))
        client = testing.TestClient(app)

        with pytest.raises(ValueError):
            client.simulate_get('/', extras={'REQUEST_METHOD': 'PATCH'})

        resp = client.simulate_get('/', extras={'REQUEST_METHOD': 'GET'})
        assert resp.status_code == 200
        assert resp.text == 'test'


class TestNoApiClass(testing.TestCase):
    def test_something(self):
        self.assertTrue(isinstance(self.app, falcon.API))


class TestSetupApi(testing.TestCase):
    def setUp(self):
        super(TestSetupApi, self).setUp()
        self.api = falcon.API()

    def test_something(self):
        self.assertTrue(isinstance(self.api, falcon.API))


def test_get_argnames():
    def foo(a, b, c):
        pass

    class Bar(object):
        def __call__(self, a, b):
            pass

    assert misc.get_argnames(foo) == ['a', 'b', 'c']
    assert misc.get_argnames(Bar()) == ['a', 'b']

    # NOTE(kgriffs): This difference will go away once we drop Python 2.7
    # support, so we just use this regression test to ensure the status quo.
    expected = ['b', 'c'] if compat.PY3 else ['a', 'b', 'c']
    assert misc.get_argnames(functools.partial(foo, 42)) == expected<|MERGE_RESOLUTION|>--- conflicted
+++ resolved
@@ -9,11 +9,7 @@
 import falcon
 from falcon import testing
 from falcon import util
-<<<<<<< HEAD
 from falcon.util import compat, json, structures, uri
-=======
-from falcon.util import compat, json, misc, uri
->>>>>>> 35d5220c
 
 
 def _arbitrary_uris(count, length):
