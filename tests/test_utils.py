--- conflicted
+++ resolved
@@ -15,12 +15,8 @@
 from falcon import media
 from falcon import testing
 from falcon import util
-<<<<<<< HEAD
+from falcon.constants import MEDIA_JSON
 from falcon.util import deprecation, misc, structures, uri
-=======
-from falcon.constants import MEDIA_JSON
-from falcon.util import deprecation, json, misc, structures, uri
->>>>>>> 8d4cc8df
 
 from _util import create_app, to_coroutine  # NOQA
 
