<<<<<<< HEAD
import json

import pytest

from falcon import MEDIA_JSON
=======
import asyncio

import pytest

import falcon
>>>>>>> b853f616
from falcon import testing
from falcon.asgi import App, SSEvent


def test_no_events():

    class Emitter:
        def __aiter__(self):
            return self

        async def __anext__(self):
            raise StopAsyncIteration

    class SomeResource:
        async def on_get(self, req, resp):
            self._called = True
            resp.sse = Emitter()

    resource = SomeResource()

    app = App()
    app.add_route('/', resource)

    client = testing.TestClient(app)
    client.simulate_get()

    assert resource._called


def test_single_event():
    class SomeResource:
        async def on_get(self, req, resp):
            async def emitter():
                yield

            resp.sse = emitter()

        async def on_post(self, req, resp):
            async def emitter():
                yield SSEvent()

            resp.sse = emitter()

    resource = SomeResource()

    app = App()
    app.add_route('/', resource)

    client = testing.TestClient(app)

    result = client.simulate_get()
    assert result.text == ': ping\n\n'

    result = client.simulate_post()
    assert result.text == ': ping\n\n'


def test_multiple_events():
    expected_result_text = (
        'data: ketchup\n'
        '\n'
        'event: condiment\n'
        'data: mustard\n'
        '\n'
        'event: condiment\n'
        'id: 1234\n'
        'data: mayo\n'
        '\n'
        'event: topping\n'
        'id: 5678\n'
        'retry: 100\n'
        'data: onions\n'
        '\n'
        ': Serve with chips.\n'
        'retry: 100\n'
        'data: guacamole \u1F951\n'
        '\n'
        'retry: 100\n'
        'data: {"condiment": "salsa"}\n'
        '\n'
    )

    class SomeResource:
        async def on_get(self, req, resp):
            async def emitter():
                for event in [
                    SSEvent(data=b'ketchup'),
                    SSEvent(data=b'mustard', event='condiment'),
                    SSEvent(data=b'mayo', event='condiment', event_id='1234'),
                    SSEvent(data=b'onions', event='topping', event_id='5678', retry=100),
                    SSEvent(text='guacamole \u1F951', retry=100, comment='Serve with chips.'),
                    SSEvent(json={'condiment': 'salsa'}, retry=100),
                ]:
                    yield event
                    await asyncio.sleep(0.001)

            resp.sse = emitter()

    resource = SomeResource()

    app = App()
    app.add_route('/', resource)

    client = testing.TestClient(app)

    async def _test():
        async with client as conductor:
            # NOTE(kgriffs): Single-shot test will only allow the first
            #   one or two events since a client disconnect will be emitted
            #   into the app immediately.
            result = await conductor.simulate_get()
            assert expected_result_text.startswith(result.text)

            async with conductor.simulate_get_stream() as sr:
                event_count = 0

                result_text = ''

                while True:
                    chunk = (await sr.stream.read()).decode()

                    if not chunk:
                        continue

                    result_text += chunk
                    event_count += len(chunk.strip().split('\n\n'))

                    if 'salsa' in chunk:
                        break

                assert not (await sr.stream.read())

                assert event_count == 6
                assert result_text == expected_result_text

    falcon.invoke_coroutine_sync(_test)


def test_multiple_events_early_disconnect():
    class SomeResource:
        async def on_get(self, req, resp):
            async def emitter():
                while True:
                    yield SSEvent(data=b'whassup')
                    await asyncio.sleep(0.01)

            resp.sse = emitter()

    resource = SomeResource()

    app = App()
    app.add_route('/', resource)

    async def _test():
        conductor = testing.ASGIConductor(app)
        result = await conductor.simulate_get()
        assert 'data: whassup' in result.text

        async with testing.ASGIConductor(app) as conductor:
            async with conductor.simulate_get_stream() as sr:

                event_count = 0

                result_text = ''

                while event_count < 5:
                    chunk = (await sr.stream.read()).decode()
                    if not chunk:
                        continue

                    result_text += chunk
                    event_count += len(chunk.strip().split('\n\n'))

                assert result_text.startswith('data: whassup\n\n' * 5)
                assert event_count == 5

    falcon.invoke_coroutine_sync(_test)


class TestSerializeJson:
    @pytest.fixture
    def client(self):
        class SomeResource:
            async def on_get(self, req, resp):
                async def emitter():
                    yield SSEvent(json={'foo': 'bar'})
                    yield SSEvent(json={'bar': 'baz'})

                resp.sse = emitter()

        resource = SomeResource()

        app = App()
        app.add_route('/', resource)

        client = testing.TestClient(app)
        return client

    def test_use_media_handler_dumps(self, client):
        h = client.app.resp_options.media_handlers[MEDIA_JSON]
        h.dumps = lambda x: json.dumps(x).upper()

        result = client.simulate_get()
        assert result.text == (
            'data: {"FOO": "BAR"}\n'
            '\n'
            'data: {"BAR": "BAZ"}\n'
            '\n'
        )

    def test_no_json_media_handler(self, client):
        client.app.resp_options.media_handlers.pop(MEDIA_JSON)

        result = client.simulate_get()
        assert result.text == (
            'data: {"foo": "bar"}\n'
            '\n'
            'data: {"bar": "baz"}\n'
            '\n'
        )


def test_invalid_event_values():
    with pytest.raises(TypeError):
        SSEvent(data='notbytes')

    with pytest.raises(TypeError):
        SSEvent(data=12345)

    with pytest.raises(TypeError):
        SSEvent(data=0)

    with pytest.raises(TypeError):
        SSEvent(text=b'notbytes')

    with pytest.raises(TypeError):
        SSEvent(text=23455)

    with pytest.raises(TypeError):
        SSEvent(text=0)

    with pytest.raises(TypeError):
        SSEvent(json=set()).serialize()

    with pytest.raises(TypeError):
        SSEvent(event=b'name')

    with pytest.raises(TypeError):
        SSEvent(event=1234)

    with pytest.raises(TypeError):
        SSEvent(event=0)

    with pytest.raises(TypeError):
        SSEvent(event_id=b'idbytes')

    with pytest.raises(TypeError):
        SSEvent(event_id=52085)

    with pytest.raises(TypeError):
        SSEvent(event_id=0)

    with pytest.raises(TypeError):
        SSEvent(retry='5808.25')

    with pytest.raises(TypeError):
        SSEvent(retry='')

    with pytest.raises(TypeError):
        SSEvent(retry=5808.25)

    with pytest.raises(TypeError):
        SSEvent(comment=b'somebytes')

    with pytest.raises(TypeError):
        SSEvent(comment=1234)

    with pytest.raises(TypeError):
        SSEvent(comment=0)


def test_non_iterable():
    class SomeResource:
        async def on_get(self, req, resp):
            async def emitter():
                yield

            resp.sse = emitter

    resource = SomeResource()

    app = App()
    app.add_route('/', resource)

    client = testing.TestClient(app)

    with pytest.raises(TypeError):
        client.simulate_get()


# TODO: Test with uvicorn
# TODO: Test in browser with JavaScript<|MERGE_RESOLUTION|>--- conflicted
+++ resolved
@@ -1,16 +1,9 @@
-<<<<<<< HEAD
+import asyncio
 import json
 
 import pytest
 
-from falcon import MEDIA_JSON
-=======
-import asyncio
-
-import pytest
-
 import falcon
->>>>>>> b853f616
 from falcon import testing
 from falcon.asgi import App, SSEvent
 
@@ -210,7 +203,7 @@
         return client
 
     def test_use_media_handler_dumps(self, client):
-        h = client.app.resp_options.media_handlers[MEDIA_JSON]
+        h = client.app.resp_options.media_handlers[falcon.MEDIA_JSON]
         h.dumps = lambda x: json.dumps(x).upper()
 
         result = client.simulate_get()
@@ -222,7 +215,7 @@
         )
 
     def test_no_json_media_handler(self, client):
-        client.app.resp_options.media_handlers.pop(MEDIA_JSON)
+        client.app.resp_options.media_handlers.pop(falcon.MEDIA_JSON)
 
         result = client.simulate_get()
         assert result.text == (
