name: Run tests (emulated)

on:
  # Trigger the workflow on master but also allow it to run manually.
  workflow_dispatch:
  push:
    branches:
      - master

jobs:
  run_tox_emulate:
<<<<<<< HEAD
    name: tox -e py38_cython (${{ matrix.architecture }})
    runs-on: ubuntu-latest
=======
    name: tox -e py310_cython (${{ matrix.architecture }})
    runs-on: ubuntu-20.04
>>>>>>> f9647c83
    strategy:
      fail-fast: false
      matrix:
        architecture:
          - s390x
          - arm64v8

    steps:
      - name: Checkout repo
        uses: actions/checkout@v3
        with:
          fetch-depth: 2

      - name: Cache PIP
        uses: actions/cache@v3
        with:
          path: |
            .pip
          key: python-${{ matrix.architecture }}-${{ hashFiles('requirements/tests') }}

      - name: Set up emulation
        run: |
          docker run --rm --privileged multiarch/qemu-user-static --reset -p yes

      # TODO(vytas): Revisit second half of 2021 to see if we still need to pin tox
      #
      #   See also: https://github.com/tox-dev/tox/issues/1777
      #
      - name: Run tox s390x
        if: ${{ matrix.architecture == 's390x' }}
        uses: docker://s390x/python:3.10-buster
        env:
          PIP_CACHE_DIR: /github/workspace/.pip/
        with:
          # NOTE: without 'pip install ujson' tox fails to install it with "Requested ujson from <url> has different version in metadata: '0.0.0'"
          # NOTE(vytas): installing fixtures/pbr because otherwise pip install
          # inside tox fails with an import error on some older CPythons
          args: |
            /bin/bash -c "
            lscpu &&
            mkdir -p $PIP_CACHE_DIR &&
            chown -R $(whoami) $PIP_CACHE_DIR &&
            pip install -U fixtures pip tox &&
            python --version &&
            pip --version &&
            tox --version &&
            pip install ujson &&
            tox -e py310_cython"

      - name: Run tox arm64v8
        if: ${{ matrix.architecture == 'arm64v8' }}
        uses: docker://arm64v8/python:3.10-buster
        env:
          PIP_CACHE_DIR: /github/workspace/.pip/
        with:
          args: |
            /bin/bash -c "
            lscpu &&
            mkdir -p $PIP_CACHE_DIR &&
            chown -R $(whoami) $PIP_CACHE_DIR &&
            pip install -U fixtures pip tox &&
            python --version &&
            pip --version &&
            tox --version &&
            tox -e py310_cython"

      - name: Fix cache permission
        run: |
          sudo chmod -R 777 .pip
          sudo chmod -R 777 .tox<|MERGE_RESOLUTION|>--- conflicted
+++ resolved
@@ -9,13 +9,8 @@
 
 jobs:
   run_tox_emulate:
-<<<<<<< HEAD
-    name: tox -e py38_cython (${{ matrix.architecture }})
+    name: tox -e py310_cython (${{ matrix.architecture }})
     runs-on: ubuntu-latest
-=======
-    name: tox -e py310_cython (${{ matrix.architecture }})
-    runs-on: ubuntu-20.04
->>>>>>> f9647c83
     strategy:
       fail-fast: false
       matrix:
