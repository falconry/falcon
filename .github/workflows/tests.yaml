--- conflicted
+++ resolved
@@ -27,18 +27,10 @@
           - "pep8-examples"
           - "pep8-docstrings"
           - "mypy"
-<<<<<<< HEAD
           - "mypy_tests"
-          - "py38"
-          - "py38_sans_msgpack"
-          - "py38_cython"
-          - "py38_smoke"
-          - "py38_smoke_cython"
-=======
           - "py310"
           - "py310_sans_msgpack"
           - "py310_cython"
->>>>>>> b2378306
           - "docs"
           - "towncrier"
           - "look"
