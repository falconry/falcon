--- conflicted
+++ resolved
@@ -62,13 +62,8 @@
             toxenv: py39
           - python-version: "3.9"
             os: ubuntu-20.04
-<<<<<<< HEAD
-            toxenv: py39_cython
-          - python-version: "3.11.0-rc.1"
-=======
             toxenv: py310_cython
           - python-version: "3.11.0-rc - 3.11"
->>>>>>> bce4ad39
             os: ubuntu-latest
             toxenv: py311
           - python-version: "3.11.0-rc - 3.11"
@@ -131,13 +126,8 @@
           coverage combine
 
       - name: Upload coverage to Codecov
-<<<<<<< HEAD
         uses: codecov/codecov-action@v1
         if: ${{ matrix.toxenv == 'py310' || matrix.toxenv == 'py310_sans_msgpack' }}
-=======
-        uses: codecov/codecov-action@v3
-        if: ${{ matrix.toxenv == 'py38' || matrix.toxenv == 'py38_sans_msgpack' }}
->>>>>>> bce4ad39
         with:
           env_vars: PYTHON
           fail_ci_if_error: true