name: Run tests

on:
  # NOTE(vytas): Trigger the tests workflow on push or pull request
  #   (pull requests only for the master branch for now).
  push:
    branches:
      - "*"
  pull_request:
    branches:
      - master

jobs:
  run_tox:
    name: tox -e ${{ matrix.toxenv }} (${{matrix.python-version}} on ${{ matrix.os }})
    runs-on: ${{ matrix.os }}
    strategy:
      fail-fast: false
      matrix:
        python-version:
          - "3.10"
        os:
          - "ubuntu-latest"
        toxenv:
          - "pep8"
          - "blue"
          - "pep8-examples"
          - "pep8-docstrings"
          - "mypy"
          - "py310"
          - "py310_sans_msgpack"
          - "py310_cython"
          - "docs"
          - "towncrier"
          - "look"
          - "asgilook"
          - "check_vendored"
          - "twine_check"
          - "daphne"
          - "hypercorn"
          - "e2e_chrome"
          - "e2e_firefox"
          - "no_optional_packages"
          # TODO(kgriffs): Re-enable once hug has a chance to address
          # breaking changes in Falcon 3.0
          # - "hug"
        include:
          - python-version: pypy3.9
            os: ubuntu-latest
            toxenv: pypy3
<<<<<<< HEAD
          - python-version: 3.7
            os: ubuntu-latest
            toxenv: py37
          - python-version: 3.9
            os: ubuntu-latest
            toxenv: py39
          - python-version: 3.9
            os: ubuntu-latest
=======
          - python-version: "3.7"
            os: ubuntu-20.04
            toxenv: py37
          - python-version: "3.8"
            os: ubuntu-20.04
            toxenv: py38
          - python-version: "3.8"
            os: ubuntu-20.04
            toxenv: py38_cython
          - python-version: "3.9"
            os: ubuntu-20.04
            toxenv: py39
          - python-version: "3.9"
            os: ubuntu-20.04
>>>>>>> f9647c83
            toxenv: py39_cython
          - python-version: "3.10"
            os: ubuntu-latest
            toxenv: py310
          - python-version: "3.10"
            os: ubuntu-latest
            toxenv: py310_cython
          - python-version: "3.11.0-rc - 3.11"
            os: ubuntu-latest
            toxenv: py311
          - python-version: "3.11.0-rc - 3.11"
            os: ubuntu-latest
            toxenv: py311_cython
<<<<<<< HEAD
          - python-version: 3.8
            os: ubuntu-latest
            toxenv: py38_sans_msgpack
          - python-version: 3.8
=======
          - python-version: "3.10"
>>>>>>> f9647c83
            os: macos-latest
            toxenv: py310_nocover
          - python-version: "3.10"
            os: windows-latest
            toxenv: py310_nocover
          # These env require 3.8, see tox.ini
          - python-version: "3.8"
            os: ubuntu-latest
            toxenv: py38_smoke
          - python-version: "3.8"
            os: ubuntu-latest
            toxenv: py38_smoke_cython
          - python-version: "3.8"
            os: ubuntu-latest
            toxenv: "wsgi_servers"

    # Steps to run in each job.
    # Some are GitHub actions, others run shell commands.
    steps:
      - name: Checkout repo
        uses: actions/checkout@v3
        # NOTE(vytas): Work around
        #   https://github.com/codecov/codecov-action/issues/190
        with:
          fetch-depth: 2

      - name: Set up Python
        uses: actions/setup-python@v4
        with:
          python-version: ${{ matrix.python-version }}

      - name: Install smoke test dependencies
        if: ${{ matrix.toxenv == 'py38_smoke' || matrix.toxenv == 'py38_smoke_cython' }}
        run: |
          sudo apt-get update
          sudo apt-get install -y libunwind-dev

      - name: Install dependencies
        run: |
          python -m pip install --upgrade pip
          pip install -U coverage fixtures setuptools tox wheel
          python --version
          pip --version
          tox --version
          coverage --version

      - name: Run tests
        run: tox -e ${{ matrix.toxenv }}

      - name: Combine coverage
        if: ${{ matrix.toxenv == 'py310' || matrix.toxenv == 'py310_sans_msgpack' }}
        run: |
          coverage --version
          coverage combine

      - name: Upload coverage to Codecov
        uses: codecov/codecov-action@v1
        if: ${{ matrix.toxenv == 'py310' || matrix.toxenv == 'py310_sans_msgpack' }}
        with:
          env_vars: PYTHON
          fail_ci_if_error: true<|MERGE_RESOLUTION|>--- conflicted
+++ resolved
@@ -48,31 +48,20 @@
           - python-version: pypy3.9
             os: ubuntu-latest
             toxenv: pypy3
-<<<<<<< HEAD
-          - python-version: 3.7
+          - python-version: "3.7"
             os: ubuntu-latest
             toxenv: py37
-          - python-version: 3.9
+          - python-version: "3.8"
+            os: ubuntu-latest
+            toxenv: py38
+          - python-version: "3.8"
+            os: ubuntu-latest
+            toxenv: py38_cython
+          - python-version: "3.9"
             os: ubuntu-latest
             toxenv: py39
-          - python-version: 3.9
+          - python-version: "3.9"
             os: ubuntu-latest
-=======
-          - python-version: "3.7"
-            os: ubuntu-20.04
-            toxenv: py37
-          - python-version: "3.8"
-            os: ubuntu-20.04
-            toxenv: py38
-          - python-version: "3.8"
-            os: ubuntu-20.04
-            toxenv: py38_cython
-          - python-version: "3.9"
-            os: ubuntu-20.04
-            toxenv: py39
-          - python-version: "3.9"
-            os: ubuntu-20.04
->>>>>>> f9647c83
             toxenv: py39_cython
           - python-version: "3.10"
             os: ubuntu-latest
@@ -86,14 +75,7 @@
           - python-version: "3.11.0-rc - 3.11"
             os: ubuntu-latest
             toxenv: py311_cython
-<<<<<<< HEAD
-          - python-version: 3.8
-            os: ubuntu-latest
-            toxenv: py38_sans_msgpack
-          - python-version: 3.8
-=======
           - python-version: "3.10"
->>>>>>> f9647c83
             os: macos-latest
             toxenv: py310_nocover
           - python-version: "3.10"
