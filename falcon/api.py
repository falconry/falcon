--- conflicted
+++ resolved
@@ -42,11 +42,7 @@
             component interface::
 
                 class ExampleComponent(object):
-<<<<<<< HEAD
-                    def process_request(self, req, resp, resource):
-=======
                     def process_request(self, req, resp):
->>>>>>> fba36327
                         \"""Process the request before routing it.
 
                         Args:
@@ -54,7 +50,6 @@
                                 routed to an on_* responder method
                             resp: Response object that will be routed to
                                 the on_* responder
-                            resource: Handler object
                         \"""
 
                     def process_response(self, req, resp, resource)
