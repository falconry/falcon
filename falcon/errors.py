--- conflicted
+++ resolved
@@ -2303,12 +2303,8 @@
         self,
         msg: str,
         header_name: str,
-<<<<<<< HEAD
-        headers: Optional[HeaderArg] = None,
-=======
-        *,
-        headers: Optional[HeaderList] = None,
->>>>>>> 0b9d26c7
+        *,
+        headers: Optional[HeaderArg] = None,
         **kwargs: HTTPErrorKeywordArguments,
     ):
         description = 'The value provided for the "{0}" header is invalid. {1}'
@@ -2363,12 +2359,8 @@
     def __init__(
         self,
         header_name: str,
-<<<<<<< HEAD
-        headers: Optional[HeaderArg] = None,
-=======
-        *,
-        headers: Optional[HeaderList] = None,
->>>>>>> 0b9d26c7
+        *,
+        headers: Optional[HeaderArg] = None,
         **kwargs: HTTPErrorKeywordArguments,
     ):
         description = 'The "{0}" header is required.'
@@ -2427,12 +2419,8 @@
         self,
         msg: str,
         param_name: str,
-<<<<<<< HEAD
-        headers: Optional[HeaderArg] = None,
-=======
-        *,
-        headers: Optional[HeaderList] = None,
->>>>>>> 0b9d26c7
+        *,
+        headers: Optional[HeaderArg] = None,
         **kwargs: HTTPErrorKeywordArguments,
     ) -> None:
         description = 'The "{0}" parameter is invalid. {1}'
@@ -2489,12 +2477,8 @@
     def __init__(
         self,
         param_name: str,
-<<<<<<< HEAD
-        headers: Optional[HeaderArg] = None,
-=======
-        *,
-        headers: Optional[HeaderList] = None,
->>>>>>> 0b9d26c7
+        *,
+        headers: Optional[HeaderArg] = None,
         **kwargs: HTTPErrorKeywordArguments,
     ) -> None:
         description = 'The "{0}" parameter is required.'
