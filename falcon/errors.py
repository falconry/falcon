--- conflicted
+++ resolved
@@ -38,14 +38,7 @@
 from __future__ import annotations
 
 from datetime import datetime
-<<<<<<< HEAD
-from typing import Iterable
-from typing import Optional
-from typing import TYPE_CHECKING
-from typing import Union
-=======
 from typing import Iterable, Optional, TYPE_CHECKING, Union
->>>>>>> e11fc86d
 
 from falcon.http_error import HTTPError
 import falcon.status_codes as status
@@ -53,13 +46,8 @@
 from falcon.util.misc import dt_to_http
 
 if TYPE_CHECKING:
-<<<<<<< HEAD
-    from falcon.typing import NormalizedHeaders
-    from falcon.typing import RawHeaders
-=======
     from falcon.typing import HeaderList
     from falcon.typing import Headers
->>>>>>> e11fc86d
 
 
 __all__ = (
@@ -242,11 +230,7 @@
         self,
         title: Optional[str] = None,
         description: Optional[str] = None,
-<<<<<<< HEAD
-        headers: Optional[RawHeaders] = None,
-=======
-        headers: Optional[HeaderList] = None,
->>>>>>> e11fc86d
+        headers: Optional[HeaderList] = None,
         **kwargs: HTTPErrorKeywordArguments,
     ) -> None:
         super().__init__(
@@ -329,11 +313,7 @@
         self,
         title: Optional[str] = None,
         description: Optional[str] = None,
-<<<<<<< HEAD
-        headers: Optional[RawHeaders] = None,
-=======
-        headers: Optional[HeaderList] = None,
->>>>>>> e11fc86d
+        headers: Optional[HeaderList] = None,
         challenges: Optional[Iterable[str]] = None,
         **kwargs: HTTPErrorKeywordArguments,
     ):
@@ -411,11 +391,7 @@
         self,
         title: Optional[str] = None,
         description: Optional[str] = None,
-<<<<<<< HEAD
-        headers: Optional[RawHeaders] = None,
-=======
-        headers: Optional[HeaderList] = None,
->>>>>>> e11fc86d
+        headers: Optional[HeaderList] = None,
         **kwargs: HTTPErrorKeywordArguments,
     ):
         super().__init__(
@@ -486,11 +462,7 @@
         self,
         title: Optional[str] = None,
         description: Optional[str] = None,
-<<<<<<< HEAD
-        headers: Optional[RawHeaders] = None,
-=======
-        headers: Optional[HeaderList] = None,
->>>>>>> e11fc86d
+        headers: Optional[HeaderList] = None,
         **kwargs: HTTPErrorKeywordArguments,
     ):
         super().__init__(
@@ -617,11 +589,7 @@
         allowed_methods: Iterable[str],
         title: Optional[str] = None,
         description: Optional[str] = None,
-<<<<<<< HEAD
-        headers: Optional[RawHeaders] = None,
-=======
-        headers: Optional[HeaderList] = None,
->>>>>>> e11fc86d
+        headers: Optional[HeaderList] = None,
         **kwargs: HTTPErrorKeywordArguments,
     ):
         headers = _load_headers(headers)
@@ -692,11 +660,7 @@
         self,
         title: Optional[str] = None,
         description: Optional[str] = None,
-<<<<<<< HEAD
-        headers: Optional[RawHeaders] = None,
-=======
-        headers: Optional[HeaderList] = None,
->>>>>>> e11fc86d
+        headers: Optional[HeaderList] = None,
         **kwargs: HTTPErrorKeywordArguments,
     ):
         super().__init__(
@@ -769,11 +733,7 @@
         self,
         title: Optional[str] = None,
         description: Optional[str] = None,
-<<<<<<< HEAD
-        headers: Optional[RawHeaders] = None,
-=======
-        headers: Optional[HeaderList] = None,
->>>>>>> e11fc86d
+        headers: Optional[HeaderList] = None,
         **kwargs: HTTPErrorKeywordArguments,
     ):
         super().__init__(
@@ -852,11 +812,7 @@
         self,
         title: Optional[str] = None,
         description: Optional[str] = None,
-<<<<<<< HEAD
-        headers: Optional[RawHeaders] = None,
-=======
-        headers: Optional[HeaderList] = None,
->>>>>>> e11fc86d
+        headers: Optional[HeaderList] = None,
         **kwargs: HTTPErrorKeywordArguments,
     ):
         super().__init__(
@@ -920,11 +876,7 @@
         self,
         title: Optional[str] = None,
         description: Optional[str] = None,
-<<<<<<< HEAD
-        headers: Optional[RawHeaders] = None,
-=======
-        headers: Optional[HeaderList] = None,
->>>>>>> e11fc86d
+        headers: Optional[HeaderList] = None,
         **kwargs: HTTPErrorKeywordArguments,
     ):
         super().__init__(
@@ -989,11 +941,7 @@
         self,
         title: Optional[str] = None,
         description: Optional[str] = None,
-<<<<<<< HEAD
-        headers: Optional[RawHeaders] = None,
-=======
-        headers: Optional[HeaderList] = None,
->>>>>>> e11fc86d
+        headers: Optional[HeaderList] = None,
         **kwargs: HTTPErrorKeywordArguments,
     ):
         super().__init__(
@@ -1069,11 +1017,7 @@
         title: Optional[str] = None,
         description: Optional[str] = None,
         retry_after: RetryAfter = None,
-<<<<<<< HEAD
-        headers: Optional[RawHeaders] = None,
-=======
-        headers: Optional[HeaderList] = None,
->>>>>>> e11fc86d
+        headers: Optional[HeaderList] = None,
         **kwargs: HTTPErrorKeywordArguments,
     ) -> None:
         super().__init__(
@@ -1143,11 +1087,7 @@
         self,
         title: Optional[str] = None,
         description: Optional[str] = None,
-<<<<<<< HEAD
-        headers: Optional[RawHeaders] = None,
-=======
-        headers: Optional[HeaderList] = None,
->>>>>>> e11fc86d
+        headers: Optional[HeaderList] = None,
         **kwargs: HTTPErrorKeywordArguments,
     ):
         super().__init__(
@@ -1212,11 +1152,7 @@
         self,
         title: Optional[str] = None,
         description: Optional[str] = None,
-<<<<<<< HEAD
-        headers: Optional[RawHeaders] = None,
-=======
-        headers: Optional[HeaderList] = None,
->>>>>>> e11fc86d
+        headers: Optional[HeaderList] = None,
         **kwargs: HTTPErrorKeywordArguments,
     ):
         super().__init__(
@@ -1295,11 +1231,7 @@
         resource_length: int,
         title: Optional[str] = None,
         description: Optional[str] = None,
-<<<<<<< HEAD
-        headers: Optional[RawHeaders] = None,
-=======
-        headers: Optional[HeaderList] = None,
->>>>>>> e11fc86d
+        headers: Optional[HeaderList] = None,
         **kwargs: HTTPErrorKeywordArguments,
     ):
         headers = _load_headers(headers)
@@ -1369,11 +1301,7 @@
         self,
         title: Optional[str] = None,
         description: Optional[str] = None,
-<<<<<<< HEAD
-        headers: Optional[RawHeaders] = None,
-=======
-        headers: Optional[HeaderList] = None,
->>>>>>> e11fc86d
+        headers: Optional[HeaderList] = None,
         **kwargs: HTTPErrorKeywordArguments,
     ):
         super().__init__(
@@ -1435,11 +1363,7 @@
         self,
         title: Optional[str] = None,
         description: Optional[str] = None,
-<<<<<<< HEAD
-        headers: Optional[RawHeaders] = None,
-=======
-        headers: Optional[HeaderList] = None,
->>>>>>> e11fc86d
+        headers: Optional[HeaderList] = None,
         **kwargs: HTTPErrorKeywordArguments,
     ):
         super().__init__(
@@ -1500,11 +1424,7 @@
         self,
         title: Optional[str] = None,
         description: Optional[str] = None,
-<<<<<<< HEAD
-        headers: Optional[RawHeaders] = None,
-=======
-        headers: Optional[HeaderList] = None,
->>>>>>> e11fc86d
+        headers: Optional[HeaderList] = None,
         **kwargs: HTTPErrorKeywordArguments,
     ):
         super().__init__(
@@ -1573,11 +1493,7 @@
         self,
         title: Optional[str] = None,
         description: Optional[str] = None,
-<<<<<<< HEAD
-        headers: Optional[RawHeaders] = None,
-=======
-        headers: Optional[HeaderList] = None,
->>>>>>> e11fc86d
+        headers: Optional[HeaderList] = None,
         **kwargs: HTTPErrorKeywordArguments,
     ):
         super().__init__(
@@ -1651,11 +1567,7 @@
         self,
         title: Optional[str] = None,
         description: Optional[str] = None,
-<<<<<<< HEAD
-        headers: Optional[RawHeaders] = None,
-=======
-        headers: Optional[HeaderList] = None,
->>>>>>> e11fc86d
+        headers: Optional[HeaderList] = None,
         retry_after: RetryAfter = None,
         **kwargs: HTTPErrorKeywordArguments,
     ):
@@ -1724,11 +1636,7 @@
         self,
         title: Optional[str] = None,
         description: Optional[str] = None,
-<<<<<<< HEAD
-        headers: Optional[RawHeaders] = None,
-=======
-        headers: Optional[HeaderList] = None,
->>>>>>> e11fc86d
+        headers: Optional[HeaderList] = None,
         **kwargs: HTTPErrorKeywordArguments,
     ):
         super().__init__(
@@ -1803,11 +1711,7 @@
         self,
         title: Optional[str] = None,
         description: Optional[str] = None,
-<<<<<<< HEAD
-        headers: Optional[RawHeaders] = None,
-=======
-        headers: Optional[HeaderList] = None,
->>>>>>> e11fc86d
+        headers: Optional[HeaderList] = None,
         **kwargs: HTTPErrorKeywordArguments,
     ):
         super().__init__(
@@ -1868,11 +1772,7 @@
         self,
         title: Optional[str] = None,
         description: Optional[str] = None,
-<<<<<<< HEAD
-        headers: Optional[RawHeaders] = None,
-=======
-        headers: Optional[HeaderList] = None,
->>>>>>> e11fc86d
+        headers: Optional[HeaderList] = None,
         **kwargs: HTTPErrorKeywordArguments,
     ):
         super().__init__(
@@ -1940,11 +1840,7 @@
         self,
         title: Optional[str] = None,
         description: Optional[str] = None,
-<<<<<<< HEAD
-        headers: Optional[RawHeaders] = None,
-=======
-        headers: Optional[HeaderList] = None,
->>>>>>> e11fc86d
+        headers: Optional[HeaderList] = None,
         **kwargs: HTTPErrorKeywordArguments,
     ):
         super().__init__(
@@ -2005,11 +1901,7 @@
         self,
         title: Optional[str] = None,
         description: Optional[str] = None,
-<<<<<<< HEAD
-        headers: Optional[RawHeaders] = None,
-=======
-        headers: Optional[HeaderList] = None,
->>>>>>> e11fc86d
+        headers: Optional[HeaderList] = None,
         **kwargs: HTTPErrorKeywordArguments,
     ):
         super().__init__(
@@ -2086,11 +1978,7 @@
         self,
         title: Optional[str] = None,
         description: Optional[str] = None,
-<<<<<<< HEAD
-        headers: Optional[RawHeaders] = None,
-=======
-        headers: Optional[HeaderList] = None,
->>>>>>> e11fc86d
+        headers: Optional[HeaderList] = None,
         retry_after: RetryAfter = None,
         **kwargs: HTTPErrorKeywordArguments,
     ):
@@ -2153,11 +2041,7 @@
         self,
         title: Optional[str] = None,
         description: Optional[str] = None,
-<<<<<<< HEAD
-        headers: Optional[RawHeaders] = None,
-=======
-        headers: Optional[HeaderList] = None,
->>>>>>> e11fc86d
+        headers: Optional[HeaderList] = None,
         **kwargs: HTTPErrorKeywordArguments,
     ):
         super().__init__(
@@ -2224,11 +2108,7 @@
         self,
         title: Optional[str] = None,
         description: Optional[str] = None,
-<<<<<<< HEAD
-        headers: Optional[RawHeaders] = None,
-=======
-        headers: Optional[HeaderList] = None,
->>>>>>> e11fc86d
+        headers: Optional[HeaderList] = None,
         **kwargs: HTTPErrorKeywordArguments,
     ):
         super().__init__(
@@ -2293,11 +2173,7 @@
         self,
         title: Optional[str] = None,
         description: Optional[str] = None,
-<<<<<<< HEAD
-        headers: Optional[RawHeaders] = None,
-=======
-        headers: Optional[HeaderList] = None,
->>>>>>> e11fc86d
+        headers: Optional[HeaderList] = None,
         **kwargs: HTTPErrorKeywordArguments,
     ):
         super().__init__(
@@ -2359,11 +2235,7 @@
         self,
         title: Optional[str] = None,
         description: Optional[str] = None,
-<<<<<<< HEAD
-        headers: Optional[RawHeaders] = None,
-=======
-        headers: Optional[HeaderList] = None,
->>>>>>> e11fc86d
+        headers: Optional[HeaderList] = None,
         **kwargs: HTTPErrorKeywordArguments,
     ):
         super().__init__(
@@ -2437,11 +2309,7 @@
         self,
         title: Optional[str] = None,
         description: Optional[str] = None,
-<<<<<<< HEAD
-        headers: Optional[RawHeaders] = None,
-=======
-        headers: Optional[HeaderList] = None,
->>>>>>> e11fc86d
+        headers: Optional[HeaderList] = None,
         **kwargs: HTTPErrorKeywordArguments,
     ):
         super().__init__(
@@ -2500,11 +2368,7 @@
         self,
         msg: str,
         header_name: str,
-<<<<<<< HEAD
-        headers: Optional[RawHeaders] = None,
-=======
-        headers: Optional[HeaderList] = None,
->>>>>>> e11fc86d
+        headers: Optional[HeaderList] = None,
         **kwargs: HTTPErrorKeywordArguments,
     ):
         description = 'The value provided for the "{0}" header is invalid. {1}'
@@ -2563,11 +2427,7 @@
     def __init__(
         self,
         header_name: str,
-<<<<<<< HEAD
-        headers: Optional[RawHeaders] = None,
-=======
-        headers: Optional[HeaderList] = None,
->>>>>>> e11fc86d
+        headers: Optional[HeaderList] = None,
         **kwargs: HTTPErrorKeywordArguments,
     ):
         description = 'The "{0}" header is required.'
@@ -2630,11 +2490,7 @@
         self,
         msg: str,
         param_name: str,
-<<<<<<< HEAD
-        headers: Optional[RawHeaders] = None,
-=======
-        headers: Optional[HeaderList] = None,
->>>>>>> e11fc86d
+        headers: Optional[HeaderList] = None,
         **kwargs: HTTPErrorKeywordArguments,
     ) -> None:
         description = 'The "{0}" parameter is invalid. {1}'
@@ -2695,11 +2551,7 @@
     def __init__(
         self,
         param_name: str,
-<<<<<<< HEAD
-        headers: Optional[RawHeaders] = None,
-=======
-        headers: Optional[HeaderList] = None,
->>>>>>> e11fc86d
+        headers: Optional[HeaderList] = None,
         **kwargs: HTTPErrorKeywordArguments,
     ) -> None:
         description = 'The "{0}" parameter is required.'
@@ -2798,11 +2650,7 @@
     """
 
     def __init__(
-<<<<<<< HEAD
-        self, media_type: str, **kwargs: Union[RawHeaders, HTTPErrorKeywordArguments]
-=======
         self, media_type: str, **kwargs: Union[HeaderList, HTTPErrorKeywordArguments]
->>>>>>> e11fc86d
     ):
         super().__init__(
             title='Invalid {0}'.format(media_type), description=None, **kwargs
@@ -2871,11 +2719,7 @@
         *,
         title: Optional[str] = None,
         description: Optional[str] = None,
-<<<<<<< HEAD
-        headers: Optional[RawHeaders] = None,
-=======
-        headers: Optional[HeaderList] = None,
->>>>>>> e11fc86d
+        headers: Optional[HeaderList] = None,
         **kwargs: HTTPErrorKeywordArguments,
     ) -> None:
         super().__init__(
@@ -2910,11 +2754,7 @@
     def __init__(
         self,
         description: Optional[str] = None,
-<<<<<<< HEAD
-        **kwargs: Union[RawHeaders, HTTPErrorKeywordArguments],
-=======
         **kwargs: Union[HeaderList, HTTPErrorKeywordArguments],
->>>>>>> e11fc86d
     ) -> None:
         HTTPBadRequest.__init__(
             self,
@@ -2929,11 +2769,7 @@
 # -----------------------------------------------------------------------------
 
 
-<<<<<<< HEAD
-def _load_headers(headers: Optional[RawHeaders]) -> NormalizedHeaders:
-=======
 def _load_headers(headers: Optional[HeaderList]) -> Headers:
->>>>>>> e11fc86d
     """Transform the headers to dict."""
     if headers is None:
         return {}
@@ -2943,15 +2779,9 @@
 
 
 def _parse_retry_after(
-<<<<<<< HEAD
-    headers: Optional[RawHeaders],
-    retry_after: RetryAfter,
-) -> Optional[RawHeaders]:
-=======
     headers: Optional[HeaderList],
     retry_after: RetryAfter,
 ) -> Optional[HeaderList]:
->>>>>>> e11fc86d
     """Set the Retry-After to the headers when required."""
     if retry_after is None:
         return headers
