# Copyright 2013 by Rackspace Hosting, Inc.
#
# Licensed under the Apache License, Version 2.0 (the "License");
# you may not use this file except in compliance with the License.
# You may obtain a copy of the License at
#
#    http://www.apache.org/licenses/LICENSE-2.0
#
# Unless required by applicable law or agreed to in writing, software
# distributed under the License is distributed on an "AS IS" BASIS,
# WITHOUT WARRANTIES OR CONDITIONS OF ANY KIND, either express or implied.
# See the License for the specific language governing permissions and
# limitations under the License.

"""Falcon App class."""

from functools import wraps
from inspect import iscoroutinefunction
import re
import traceback

from falcon import app_helpers as helpers, routing
import falcon.constants
from falcon.errors import HTTPBadRequest
from falcon.http_error import HTTPError
from falcon.http_status import HTTPStatus
from falcon.middlewares import CORSMiddleware
from falcon.request import Request, RequestOptions
import falcon.responders
from falcon.response import Response, ResponseOptions
import falcon.status_codes as status
from falcon.util import deprecation
from falcon.util import misc
from falcon.util.misc import code_to_http_status


# PERF(vytas): On Python 3.5+ (including cythonized modules),
# reference via module global is faster than going via self
_BODILESS_STATUS_CODES = frozenset([
    status.HTTP_100,
    status.HTTP_101,
    status.HTTP_204,
    status.HTTP_304,
])

_TYPELESS_STATUS_CODES = frozenset([
    status.HTTP_204,
    status.HTTP_304,
])


class App:
    """This class is the main entry point into a Falcon-based WSGI app.

    Each App instance provides a callable
    `WSGI <https://www.python.org/dev/peps/pep-3333/>`_ interface
    and a routing engine (for ASGI applications, see
    :class:`falcon.asgi.App`).

    Note:
        The ``API`` class was renamed to ``App`` in Falcon 3.0. The
        old class name remains available as an alias for
        backwards-compatibility, but will be removed in a future
        release.

    Keyword Arguments:
        media_type (str): Default media type to use when initializing
            :py:class:`~.RequestOptions` and
            :py:class:`~.ResponseOptions`. The ``falcon``
            module provides a number of constants for common media types,
            such as ``falcon.MEDIA_MSGPACK``, ``falcon.MEDIA_YAML``,
            ``falcon.MEDIA_XML``, etc.
        middleware: Either a single middleware component object or an iterable
            of objects (instantiated classes) that implement the following
            middleware component interface. Note that it is only necessary
            to implement the methods for the events you would like to
            handle; Falcon simply skips over any missing middleware methods::

                class ExampleComponent:
                    def process_request(self, req, resp):
                        \"\"\"Process the request before routing it.

                        Note:
                            Because Falcon routes each request based on
                            req.path, a request can be effectively re-routed
                            by setting that attribute to a new value from
                            within process_request().

                        Args:
                            req: Request object that will eventually be
                                routed to an on_* responder method.
                            resp: Response object that will be routed to
                                the on_* responder.
                        \"\"\"

                    def process_resource(self, req, resp, resource, params):
                        \"\"\"Process the request and resource *after* routing.

                        Note:
                            This method is only called when the request matches
                            a route to a resource.

                        Args:
                            req: Request object that will be passed to the
                                routed responder.
                            resp: Response object that will be passed to the
                                responder.
                            resource: Resource object to which the request was
                                routed. May be None if no route was found for
                                the request.
                            params: A dict-like object representing any
                                additional params derived from the route's URI
                                template fields, that will be passed to the
                                resource's responder method as keyword
                                arguments.
                        \"\"\"

                    def process_response(self, req, resp, resource, req_succeeded)
                        \"\"\"Post-processing of the response (after routing).

                        Args:
                            req: Request object.
                            resp: Response object.
                            resource: Resource object to which the request was
                                routed. May be None if no route was found
                                for the request.
                            req_succeeded: True if no exceptions were raised
                                while the framework processed and routed the
                                request; otherwise False.
                        \"\"\"

            (See also: :ref:`Middleware <middleware>`)

        request_type: ``Request``-like class to use instead
            of Falcon's default class. Among other things, this feature
            affords inheriting from :class:`falcon.Request` in order
            to override the ``context_type`` class variable
            (default: :class:`falcon.Request`)

        response_type: ``Response``-like class to use
            instead of Falcon's default class (default:
            :class:`falcon.Response`)

        router (object): An instance of a custom router
            to use in lieu of the default engine.
            (See also: :ref:`Custom Routers <routing_custom>`)

        independent_middleware (bool): Set to ``False`` if response
            middleware should not be executed independently of whether or
            not request middleware raises an exception (default
            ``True``). When this option is set to ``False``, a middleware
            component's ``process_response()`` method will NOT be called
            when that same component's ``process_request()`` (or that of
            a component higher up in the stack) raises an exception.

        cors_enable (bool): Set this flag to ``True`` to enable a simple
            CORS policy for all responses, including support for preflighted
            requests. An instance of :py:class:`~.CORSMiddleware` can instead be
            passed to the middleware argument to customize its behaviour.
            (default ``False``).
            (See also: :ref:`CORS <cors>`)

        sink_before_static_route (bool): Indicates if the sinks should be processed
            before (when ``True``) or after (when ``False``) the static routes.
            This has an effect only if no route was matched. (default ``True``)

    Attributes:
        req_options: A set of behavioral options related to incoming
            requests. (See also: :py:class:`~.RequestOptions`)
        resp_options: A set of behavioral options related to outgoing
            responses. (See also: :py:class:`~.ResponseOptions`)
        router_options: Configuration options for the router. If a
            custom router is in use, and it does not expose any
            configurable options, referencing this attribute will raise
            an instance of ``AttributeError``.

            (See also: :ref:`CompiledRouterOptions <compiled_router_options>`)
    """

    _META_METHODS = frozenset(falcon.constants._META_METHODS)

    _STREAM_BLOCK_SIZE = 8 * 1024  # 8 KiB

    _STATIC_ROUTE_TYPE = routing.StaticRoute

    # NOTE(kgriffs): This makes it easier to tell what we are dealing with
    #   without having to import falcon.asgi to get at the falcon.asgi.App
    #   type (which we may not be able to do under Python 3.5).
    _ASGI = False

    # NOTE(kgriffs): We do it like this rather than just implementing the
    #   methods directly on the class, so that we keep all the default
    #   responders colocated in the same module. This will make it more
    #   likely that the implementations of the async and non-async versions
    #   of the methods are kept in sync (pun intended).
    _default_responder_bad_request = falcon.responders.bad_request
    _default_responder_path_not_found = falcon.responders.path_not_found

<<<<<<< HEAD
    __slots__ = (
        '_cors_enable',
        '_error_handlers',
        '_independent_middleware',
        '_middleware',
        '_request_type',
        '_response_type',
        '_router_search',
        '_router',
        '_serialize_error',
        '_sink_and_static_routes',
        '_sink_before_static_route',
        '_sinks',
        '_static_routes',
        '_unprepared_middleware',
        'req_options',
        'resp_options',
    )

    def __init__(
        self,
        media_type=DEFAULT_MEDIA_TYPE,
        request_type=Request,
        response_type=Response,
        middleware=None,
        router=None,
        independent_middleware=True,
        cors_enable=False,
        sink_before_static_route=True,
    ):
        self._sink_before_static_route = sink_before_static_route
=======
    __slots__ = ('_request_type', '_response_type',
                 '_error_handlers', '_router', '_sinks',
                 '_serialize_error', 'req_options', 'resp_options',
                 '_middleware', '_independent_middleware', '_router_search',
                 '_static_routes', '_cors_enable', '_unprepared_middleware',

                 # NOTE(kgriffs): WebSocket is currently only supported for
                 #   ASGI apps, but we may add support for WSGI at some point.
                 '_middleware_ws')

    def __init__(self, media_type=falcon.constants.DEFAULT_MEDIA_TYPE,
                 request_type=Request, response_type=Response,
                 middleware=None, router=None,
                 independent_middleware=True, cors_enable=False):
>>>>>>> 7eb21459
        self._sinks = []
        self._static_routes = []
        self._sink_and_static_routes = ()

        if cors_enable:
            cm = CORSMiddleware()

            if middleware is None:
                middleware = [cm]
            else:
                try:
                    # NOTE(kgriffs): Check to see if middleware is an
                    #   iterable, and if so, append the CORSMiddleware
                    #   instance.
                    iter(middleware)
                    middleware = list(middleware)
                    middleware.append(cm)
                except TypeError:
                    # NOTE(kgriffs): Assume the middleware kwarg references
                    #   a single middleware component.
                    middleware = [middleware, cm]

        # set middleware
        self._unprepared_middleware = []
        self._independent_middleware = independent_middleware
        self.add_middleware(middleware)

        self._router = router or routing.DefaultRouter()
        self._router_search = self._router.find

        self._request_type = request_type
        self._response_type = response_type

        self._error_handlers = {}
        self._serialize_error = helpers.default_serialize_error

        self.req_options = RequestOptions()
        self.resp_options = ResponseOptions()

        self.req_options.default_media_type = media_type
        self.resp_options.default_media_type = media_type

        # NOTE(kgriffs): Add default error handlers
        self.add_error_handler(Exception, self._python_error_handler)
        self.add_error_handler(falcon.HTTPError, self._http_error_handler)
        self.add_error_handler(falcon.HTTPStatus, self._http_status_handler)

    def __call__(self, env, start_response):  # noqa: C901
        """WSGI `app` method.

        Makes instances of App callable from a WSGI server. May be used to
        host an App or called directly in order to simulate requests when
        testing the App.

        (See also: PEP 3333)

        Args:
            env (dict): A WSGI environment dictionary
            start_response (callable): A WSGI helper function for setting
                status and headers on a response.

        """
        req = self._request_type(env, options=self.req_options)
        resp = self._response_type(options=self.resp_options)
        resource = None
        responder = None
        params = {}

        dependent_mw_resp_stack = []
        mw_req_stack, mw_rsrc_stack, mw_resp_stack = self._middleware

        req_succeeded = False

        try:
            if req.method in self._META_METHODS:
                raise HTTPBadRequest()

            # NOTE(ealogar): The execution of request middleware
            # should be before routing. This will allow request mw
            # to modify the path.
            # NOTE: if flag set to use independent middleware, execute
            # request middleware independently. Otherwise, only queue
            # response middleware after request middleware succeeds.
            if self._independent_middleware:
                for process_request in mw_req_stack:
                    process_request(req, resp)
                    if resp.complete:
                        break
            else:
                for process_request, process_response in mw_req_stack:
                    if process_request and not resp.complete:
                        process_request(req, resp)
                    if process_response:
                        dependent_mw_resp_stack.insert(0, process_response)

            if not resp.complete:
                # NOTE(warsaw): Moved this to inside the try except
                # because it is possible when using object-based
                # traversal for _get_responder() to fail.  An example is
                # a case where an object does not have the requested
                # next-hop child resource. In that case, the object
                # being asked to dispatch to its child will raise an
                # HTTP exception signalling the problem, e.g. a 404.
                responder, params, resource, req.uri_template = self._get_responder(req)
        except Exception as ex:
            if not self._handle_exception(req, resp, ex, params):
                raise
        else:
            try:
                # NOTE(kgriffs): If the request did not match any
                # route, a default responder is returned and the
                # resource is None. In that case, we skip the
                # resource middleware methods. Resource will also be
                # None when a middleware method already set
                # resp.complete to True.
                if resource:
                    # Call process_resource middleware methods.
                    for process_resource in mw_rsrc_stack:
                        process_resource(req, resp, resource, params)
                        if resp.complete:
                            break

                if not resp.complete:
                    responder(req, resp, **params)

                req_succeeded = True
            except Exception as ex:
                if not self._handle_exception(req, resp, ex, params):
                    raise

        # Call process_response middleware methods.
        for process_response in mw_resp_stack or dependent_mw_resp_stack:
            try:
                process_response(req, resp, resource, req_succeeded)
            except Exception as ex:
                if not self._handle_exception(req, resp, ex, params):
                    raise

                req_succeeded = False

        body = []
        length = 0

        try:
            body, length = self._get_body(resp, env.get('wsgi.file_wrapper'))
        except Exception as ex:
            if not self._handle_exception(req, resp, ex, params):
                raise

            req_succeeded = False

        resp_status = code_to_http_status(resp.status)
        default_media_type = self.resp_options.default_media_type

        if req.method == 'HEAD' or resp_status in _BODILESS_STATUS_CODES:
            body = []

            # PERF(vytas): move check for the less common and much faster path
            # of resp_status being in {204, 304} here; NB: this builds on the
            # assumption _TYPELESS_STATUS_CODES <= _BODILESS_STATUS_CODES.

            # NOTE(kgriffs): Based on wsgiref.validate's interpretation of
            # RFC 2616, as commented in that module's source code. The
            # presence of the Content-Length header is not similarly
            # enforced.
            if resp_status in _TYPELESS_STATUS_CODES:
                default_media_type = None
            elif (
                length is not None and
                req.method == 'HEAD' and
                resp_status not in _BODILESS_STATUS_CODES and
                'content-length' not in resp._headers
            ):
                # NOTE(kgriffs): We really should be returning a Content-Length
                #   in this case according to my reading of the RFCs. By
                #   optionally using len(data) we let a resource simulate HEAD
                #   by turning around and calling it's own on_get().
                resp._headers['content-length'] = str(length)

        else:
            # PERF(kgriffs): Böse mußt sein. Operate directly on resp._headers
            #   to reduce overhead since this is a hot/critical code path.
            # NOTE(kgriffs): We always set content-length to match the
            #   body bytes length, even if content-length is already set. The
            #   reason being that web servers and LBs behave unpredictably
            #   when the header doesn't match the body (sometimes choosing to
            #   drop the HTTP connection prematurely, for example).
            if length is not None:
                resp._headers['content-length'] = str(length)

        headers = resp._wsgi_headers(default_media_type)

        # Return the response per the WSGI spec.
        start_response(resp_status, headers)
        return body

    @property
    def router_options(self):
        return self._router.options

    def add_middleware(self, middleware):
        """Add one or more additional middleware components.

        Arguments:
            middleware: Either a single middleware component or an iterable
                of components to add. The component(s) will be invoked, in
                order, as if they had been appended to the original middleware
                list passed to the class initializer.
        """

        # NOTE(kgriffs): Since this is called by the initializer, there is
        #   the chance that middleware may be None.
        if middleware:
            try:
                self._unprepared_middleware += middleware
            except TypeError:  # middleware is not iterable; assume it is just one bare component
                self._unprepared_middleware.append(middleware)

        # NOTE(kgriffs): Even if middleware is None or an empty list, we still
        #   need to make sure self._middleware is initialized if this is the
        #   first call to add_middleware().
        self._middleware = self._prepare_middleware(
            self._unprepared_middleware,
            independent_middleware=self._independent_middleware
        )

    def add_route(self, uri_template, resource, **kwargs):
        """Associate a templatized URI path with a resource.

        Falcon routes incoming requests to resources based on a set of
        URI templates. If the path requested by the client matches the
        template for a given route, the request is then passed on to the
        associated resource for processing.

        Note:

            If no route matches the request, control then passes to a default
            responder that simply raises an instance of
            :class:`~.HTTPRouteNotFound`. By default, this error will be
            rendered as a 404 response, but this behavior can be modified by
            adding a custom error handler (see also
            :ref:`this FAQ topic <faq_override_404_500_handlers>`).

            On the other hand, if a route is matched but the resource does not
            implement a responder for the requested HTTP method, the framework
            invokes a default responder that raises an instance of
            :class:`~.HTTPMethodNotAllowed`.

        This method delegates to the configured router's ``add_route()``
        method. To override the default behavior, pass a custom router
        object to the :class:`~.App` initializer.

        (See also: :ref:`Routing <routing>`)

        Args:
            uri_template (str): A templatized URI. Care must be
                taken to ensure the template does not mask any sink
                patterns, if any are registered.

                (See also: :meth:`~.App.add_sink`)

                Warning:
                    If :attr:`~falcon.RequestOptions.strip_url_path_trailing_slash`
                    is enabled, `uri_template` should be provided without a
                    trailing slash.

                    (See also: :ref:`trailing_slash_in_path`)

            resource (instance): Object which represents a REST
                resource. Falcon will pass GET requests to ``on_get()``,
                PUT requests to ``on_put()``, etc. If any HTTP methods are not
                supported by your resource, simply don't define the
                corresponding request handlers, and Falcon will do the right
                thing.

        Keyword Args:
            suffix (str): Optional responder name suffix for this route. If
                a suffix is provided, Falcon will map GET requests to
                ``on_get_{suffix}()``, POST requests to ``on_post_{suffix}()``,
                etc. In this way, multiple closely-related routes can be
                mapped to the same resource. For example, a single resource
                class can use suffixed responders to distinguish requests
                for a single item vs. a collection of those same items.
                Another class might use a suffixed responder to handle
                a shortlink route in addition to the regular route for the
                resource.
            compile (bool): Optional flag that can be provided when using the default
                :class:`.CompiledRouter` to compile the routing logic on this call,
                since it will otherwise delay compilation until the first request
                is routed. See :meth:`.CompiledRouter.add_route` for further details.

        Note:
            Any additional keyword arguments not defined above are passed
            through to the underlying router's ``add_route()`` method. The
            default router ignores any additional keyword arguments, but
            custom routers may take advantage of this feature to receive
            additional options when setting up routes. Custom routers MUST
            accept such arguments using the variadic pattern (``**kwargs``), and
            ignore any keyword arguments that they don't support.
        """

        # NOTE(richardolsson): Doing the validation here means it doesn't have
        # to be duplicated in every future router implementation.
        if not isinstance(uri_template, str):
            raise TypeError('uri_template is not a string')

        if not uri_template.startswith('/'):
            raise ValueError("uri_template must start with '/'")

        if '//' in uri_template:
            raise ValueError("uri_template may not contain '//'")

        self._router.add_route(uri_template, resource, **kwargs)

    def add_static_route(self, prefix, directory, downloadable=False, fallback_filename=None):
        """Add a route to a directory of static files.

        Static routes provide a way to serve files directly. This
        feature provides an alternative to serving files at the web server
        level when you don't have that option, when authorization is
        required, or for testing purposes.

        Warning:
            Serving files directly from the web server,
            rather than through the Python app, will always be more efficient,
            and therefore should be preferred in production deployments.
            For security reasons, the directory and the fallback_filename (if provided)
            should be read only for the account running the application.

        Note:
            For ASGI apps, file reads are made non-blocking by scheduling
            them on the default executor.

        Static routes are matched in LIFO order. Therefore, if the same
        prefix is used for two routes, the second one will override the
        first. This also means that more specific routes should be added
        *after* less specific ones. For example, the following sequence
        would result in ``'/foo/bar/thing.js'`` being mapped to the
        ``'/foo/bar'`` route, and ``'/foo/xyz/thing.js'`` being mapped to the
        ``'/foo'`` route::

            app.add_static_route('/foo', foo_path)
            app.add_static_route('/foo/bar', foobar_path)

        Args:
            prefix (str): The path prefix to match for this route. If the
                path in the requested URI starts with this string, the remainder
                of the path will be appended to the source directory to
                determine the file to serve. This is done in a secure manner
                to prevent an attacker from requesting a file outside the
                specified directory.

                Note that static routes are matched in LIFO order, and are only
                attempted after checking dynamic routes and sinks.

            directory (str): The source directory from which to serve files.
            downloadable (bool): Set to ``True`` to include a
                Content-Disposition header in the response. The "filename"
                directive is simply set to the name of the requested file.
            fallback_filename (str): Fallback filename used when the requested file
                is not found. Can be a relative path inside the prefix folder or any valid
                absolute path.

        """

        sr = self._STATIC_ROUTE_TYPE(
            prefix, directory, downloadable=downloadable, fallback_filename=fallback_filename
        )
        self._static_routes.insert(0, (sr, sr, False))
        self._update_sink_and_static_routes()

    def add_sink(self, sink, prefix=r'/'):
        """Register a sink method for the App.

        If no route matches a request, but the path in the requested URI
        matches a sink prefix, Falcon will pass control to the
        associated sink, regardless of the HTTP method requested.

        Using sinks, you can drain and dynamically handle a large number
        of routes, when creating static resources and responders would be
        impractical. For example, you might use a sink to create a smart
        proxy that forwards requests to one or more backend services.

        Args:
            sink (callable): A callable taking the form ``func(req, resp, **kwargs)``.

                Note:
                    When using an async version of the ``App``, this must be a coroutine.

            prefix (str): A regex string, typically starting with '/', which
                will trigger the sink if it matches the path portion of the
                request's URI. Both strings and precompiled regex objects
                may be specified. Characters are matched starting at the
                beginning of the URI path.

                Note:
                    Named groups are converted to kwargs and passed to
                    the sink as such.

                Warning:
                    If the prefix overlaps a registered route template,
                    the route will take precedence and mask the sink.

                    (See also: :meth:`~.add_route`)

        """

        if not hasattr(prefix, 'match'):
            # Assume it is a string
            prefix = re.compile(prefix)

        # NOTE(kgriffs): Insert at the head of the list such that
        # in the case of a duplicate prefix, the last one added
        # is preferred.
        self._sinks.insert(0, (prefix, sink, True))
        self._update_sink_and_static_routes()

    def add_error_handler(self, exception, handler=None):
        """Register a handler for one or more exception types.

        Error handlers may be registered for any exception type, including
        :class:`~.HTTPError` or :class:`~.HTTPStatus`. This feature
        provides a central location for logging and otherwise handling
        exceptions raised by responders, hooks, and middleware components.

        A handler can raise an instance of :class:`~.HTTPError` or
        :class:`~.HTTPStatus` to communicate information about the issue to
        the client.  Alternatively, a handler may modify `resp`
        directly.

        An error handler "matches" a raised exception if the exception is an
        instance of the corresponding exception type. If more than one error
        handler matches the raised exception, the framework will choose the
        most specific one, as determined by the method resolution order of the
        raised exception type. If multiple error handlers are registered for the
        *same* exception class, then the most recently-registered handler is
        used.

        For example, suppose we register error handlers as follows::

            app = App()
            app.add_error_handler(falcon.HTTPNotFound, custom_handle_not_found)
            app.add_error_handler(falcon.HTTPError, custom_handle_http_error)
            app.add_error_handler(Exception, custom_handle_uncaught_exception)
            app.add_error_handler(falcon.HTTPNotFound, custom_handle_404)

        If an instance of ``falcon.HTTPForbidden`` is raised, it will be
        handled by ``custom_handle_http_error()``. ``falcon.HTTPError`` is a
        superclass of ``falcon.HTTPForbidden`` and a subclass of ``Exception``,
        so it is the most specific exception type with a registered handler.

        If an instance of ``falcon.HTTPNotFound`` is raised, it will be handled
        by ``custom_handle_404()``, not by ``custom_handle_not_found()``, because
        ``custom_handle_404()`` was registered more recently.

        .. Note::

            By default, the framework installs three handlers, one for
            :class:`~.HTTPError`, one for :class:`~.HTTPStatus`, and one for
            the standard ``Exception`` type, which prevents passing uncaught
            exceptions to the WSGI server. These can be overridden by adding a
            custom error handler method for the exception type in question.

        Args:
            exception (type or iterable of types): When handling a request,
                whenever an error occurs that is an instance of the specified
                type(s), the associated handler will be called. Either a single
                type or an iterable of types may be specified.
            handler (callable): A function or callable object taking the form
                ``func(req, resp, ex, params)``.

                If not specified explicitly, the handler will default to
                ``exception.handle``, where ``exception`` is the error
                type specified above, and ``handle`` is a static method
                (i.e., decorated with ``@staticmethod``) that accepts
                the same params just described. For example::

                    class CustomException(CustomBaseException):

                        @staticmethod
                        def handle(req, resp, ex, params):
                            # TODO: Log the error
                            # Convert to an instance of falcon.HTTPError
                            raise falcon.HTTPError(falcon.HTTP_792)

                If an iterable of exception types is specified instead of
                a single type, the handler must be explicitly specified.

        .. versionchanged:: 3.0

            The error handler is now selected by the most-specific matching
            error class, rather than the most-recently registered matching error
            class.

        """
        def wrap_old_handler(old_handler):
            # NOTE(kgriffs): This branch *is* actually tested by
            #   test_error_handlers.test_handler_signature_shim_asgi() (as
            #   verified manually via pdb), but for some reason coverage
            #   tracking isn't picking it up.
            if iscoroutinefunction(old_handler):  # pragma: no cover
                @wraps(old_handler)
                async def handler_async(req, resp, ex, params):
                    await old_handler(ex, req, resp, params)

                return handler_async

            @wraps(old_handler)
            def handler(req, resp, ex, params):
                old_handler(ex, req, resp, params)

            return handler

        if handler is None:
            try:
                handler = exception.handle
            except AttributeError:
                raise AttributeError('handler must either be specified '
                                     'explicitly or defined as a static'
                                     'method named "handle" that is a '
                                     'member of the given exception class.')

        # TODO(vytas): Remove this shimming in a future Falcon version.
        arg_names = tuple(misc.get_argnames(handler))
        if (arg_names[0:1] in (('e',), ('err',), ('error',), ('ex',), ('exception',)) or
                arg_names[1:3] in (('req', 'resp'), ('request', 'response'))):
            handler = wrap_old_handler(handler)

        try:
            exception_tuple = tuple(exception)
        except TypeError:
            exception_tuple = (exception, )

        for exc in exception_tuple:
            if not issubclass(exc, BaseException):
                raise TypeError('"exception" must be an exception type.')

            self._error_handlers[exc] = handler

    def set_error_serializer(self, serializer):
        """Override the default serializer for instances of :class:`~.HTTPError`.

        When a responder raises an instance of :class:`~.HTTPError`,
        Falcon converts it to an HTTP response automatically. The
        default serializer supports JSON and XML, but may be overridden
        by this method to use a custom serializer in order to support
        other media types.

        Note:
            If a custom media type is used and the type includes a
            "+json" or "+xml" suffix, the default serializer will
            convert the error to JSON or XML, respectively.

        Note:
            A custom serializer set with this method may not be called if the
            default error handler for :class:`~.HTTPError` has been overriden.
            See :meth:`~.add_error_handler` for more details.

        The :class:`~.HTTPError` class contains helper methods,
        such as `to_json()` and `to_dict()`, that can be used from
        within custom serializers. For example::

            def my_serializer(req, resp, exception):
                representation = None

                preferred = req.client_prefers(('application/x-yaml',
                                                'application/json'))

                if preferred is not None:
                    if preferred == 'application/json':
                        representation = exception.to_json()
                    else:
                        representation = yaml.dump(exception.to_dict(),
                                                   encoding=None)
                    resp.body = representation
                    resp.content_type = preferred

                resp.append_header('Vary', 'Accept')

        Args:
            serializer (callable): A function taking the form
                ``func(req, resp, exception)``, where `req` is the request
                object that was passed to the responder method, `resp` is
                the response object, and `exception` is an instance of
                ``falcon.HTTPError``.

        """

        self._serialize_error = serializer

    # ------------------------------------------------------------------------
    # Helpers that require self
    # ------------------------------------------------------------------------

    def _prepare_middleware(self, middleware=None, independent_middleware=False):
        return helpers.prepare_middleware(
            middleware=middleware,
            independent_middleware=independent_middleware
        )

    def _get_responder(self, req):
        """Search routes for a matching responder.

        Args:
            req (Request): The request object.

        Returns:
            tuple: A 4-member tuple consisting of a responder callable,
            a ``dict`` containing parsed path fields (if any were specified in
            the matching route's URI template), a reference to the responder's
            resource instance, and the matching URI template.

        Note:
            If a responder was matched to the given URI, but the HTTP
            method was not found in the method_map for the responder,
            the responder callable element of the returned tuple will be
            `falcon.responder.bad_request`.

            Likewise, if no responder was matched for the given URI, then
            the responder callable element of the returned tuple will be
            `falcon.responder.path_not_found`
        """

        path = req.path
        method = 'WEBSOCKET' if req.is_websocket else req.method
        uri_template = None

        route = self._router_search(path, req=req)

        if route is not None:
            try:
                resource, method_map, params, uri_template = route
            except ValueError:
                # NOTE(kgriffs): Older routers may not return the
                # template. But for performance reasons they should at
                # least return None if they don't support it.
                resource, method_map, params = route
        else:
            # NOTE(kgriffs): Older routers may indicate that no route
            # was found by returning (None, None, None). Therefore, we
            # normalize resource as the flag to indicate whether or not
            # a route was found, for the sake of backwards-compat.
            resource = None

        if resource is not None:
            try:
                responder = method_map[method]
            except KeyError:
                # NOTE(kgriffs): Dirty hack! We use __class__ here to avoid
                #   binding self to the default responder method. We could
                #   decorate the function itself with @staticmethod, but it
                #   would perhaps be less obvious to the reader why this is
                #   needed when just looking at the code in the reponder
                #   module, so we just grab it directly here.
                responder = self.__class__._default_responder_bad_request
        else:
            params = {}

            for matcher, obj, is_sink in self._sink_and_static_routes:
                m = matcher.match(path)
                if m:
                    if is_sink:
                        params = m.groupdict()
                    responder = obj

                    break
            else:
                responder = self.__class__._default_responder_path_not_found

        return (responder, params, resource, uri_template)

    def _compose_status_response(self, req, resp, http_status):
        """Compose a response for the given HTTPStatus instance."""

        # PERF(kgriffs): The code to set the status and headers is identical
        # to that used in _compose_error_response(), but refactoring in the
        # name of DRY isn't worth the extra CPU cycles.
        resp.status = http_status.status

        if http_status.headers is not None:
            resp.set_headers(http_status.headers)

        # NOTE(kgriffs): If http_status.body is None, that's OK because
        # it's acceptable to set resp.body to None (to indicate no body).
        resp.body = http_status.body

    def _compose_error_response(self, req, resp, error):
        """Compose a response for the given HTTPError instance."""

        resp.status = error.status

        if error.headers is not None:
            resp.set_headers(error.headers)

        self._serialize_error(req, resp, error)

    def _http_status_handler(self, req, resp, status, params):
        self._compose_status_response(req, resp, status)

    def _http_error_handler(self, req, resp, error, params):
        self._compose_error_response(req, resp, error)

    def _python_error_handler(self, req, resp, error, params):
        req.log_error(traceback.format_exc())
        self._compose_error_response(
            req, resp, falcon.HTTPInternalServerError())

    def _find_error_handler(self, ex):
        # NOTE(csojinb): The `__mro__` class attribute returns the method
        # resolution order tuple, i.e. the complete linear inheritance chain
        # ``(type(ex), ..., object)``. For a valid exception class, the last
        # two entries in the tuple will always be ``BaseException``and
        # ``object``, so here we iterate over the lineage of exception types,
        # from most to least specific.

        # PERF(csojinb): The expression ``type(ex).__mro__[:-1]`` here is not
        # super readable, but we inline it to avoid function call overhead.
        for exc in type(ex).__mro__[:-1]:
            handler = self._error_handlers.get(exc)

            if handler is not None:
                return handler

    def _handle_exception(self, req, resp, ex, params):
        """Handle an exception raised from mw or a responder.

        Args:
            ex: Exception to handle
            req: Current request object to pass to the handler
                registered for the given exception type
            resp: Current response object to pass to the handler
                registered for the given exception type
            params: Responder params to pass to the handler
                registered for the given exception type

        Returns:
            bool: ``True`` if a handler was found and called for the
            exception, ``False`` otherwise.
        """
        err_handler = self._find_error_handler(ex)

        # NOTE(caselit): Reset body, data and media before calling the handler
        resp.body = resp.data = resp.media = None
        if err_handler is not None:
            try:
                err_handler(req, resp, ex, params)
            except HTTPStatus as status:
                self._compose_status_response(req, resp, status)
            except HTTPError as error:
                self._compose_error_response(req, resp, error)

            return True

        # NOTE(kgriffs): No error handlers are defined for ex
        # and it is not one of (HTTPStatus, HTTPError), since it
        # would have matched one of the corresponding default
        # handlers.
        return False

    # PERF(kgriffs): Moved from api_helpers since it is slightly faster
    # to call using self, and this function is called for most
    # requests.
    def _get_body(self, resp, wsgi_file_wrapper=None):
        """Convert resp content into an iterable as required by PEP 333.

        Args:
            resp: Instance of falcon.Response
            wsgi_file_wrapper: Reference to wsgi.file_wrapper from the
                WSGI environ dict, if provided by the WSGI server. Used
                when resp.stream is a file-like object (default None).

        Returns:
            tuple: A two-member tuple of the form (iterable, content_length).
            The length is returned as ``None`` when unknown. The
            iterable is determined as follows:

                * If the result of render_body() is not ``None``, returns
                  ([data], len(data))
                * If resp.stream is not ``None``, returns resp.stream
                  iterable using wsgi.file_wrapper, if necessary:
                  (closeable_iterator, None)
                * Otherwise, returns ([], 0)

        """

        data = resp.render_body()
        if data is not None:
            return [data], len(data)

        stream = resp.stream
        if stream is not None:
            # NOTE(kgriffs): Heuristic to quickly check if stream is
            # file-like. Not perfect, but should be good enough until
            # proven otherwise.
            if hasattr(stream, 'read'):
                if wsgi_file_wrapper is not None:
                    # TODO(kgriffs): Make block size configurable at the
                    # global level, pending experimentation to see how
                    # useful that would be. See also the discussion on
                    # this GitHub PR: http://goo.gl/XGrtDz
                    iterable = wsgi_file_wrapper(stream,
                                                 self._STREAM_BLOCK_SIZE)
                else:
                    iterable = helpers.CloseableStreamIterator(stream, self._STREAM_BLOCK_SIZE)
            else:
                iterable = stream

            return iterable, None

        return [], 0

    def _update_sink_and_static_routes(self):
        if self._sink_before_static_route:
            self._sink_and_static_routes = tuple(self._sinks + self._static_routes)
        else:
            self._sink_and_static_routes = tuple(self._static_routes + self._sinks)


# TODO(myuz): This class is a compatibility alias, and should be removed
# in the next major release (4.0).
class API(App):
    """
    This class is a compatibility alias of :class:`falcon.App`.

    ``API`` was renamed to :class:`App <falcon.App>` in Falcon 3.0 in order to
    reflect the breadth of applications that :class:`App <falcon.App>`, and its
    ASGI counterpart in particular, can now be used for.

    This compatibility alias should be considered deprecated; it will be
    removed in a future release.
    """

    @deprecation.deprecated('API class may be removed in a future release, '
                            'use falcon.App instead.')
    def __init__(self, *args, **kwargs):
        super().__init__(*args, **kwargs)<|MERGE_RESOLUTION|>--- conflicted
+++ resolved
@@ -196,12 +196,14 @@
     _default_responder_bad_request = falcon.responders.bad_request
     _default_responder_path_not_found = falcon.responders.path_not_found
 
-<<<<<<< HEAD
     __slots__ = (
         '_cors_enable',
         '_error_handlers',
         '_independent_middleware',
         '_middleware',
+        # NOTE(kgriffs): WebSocket is currently only supported for
+        #   ASGI apps, but we may add support for WSGI at some point.
+        '_middleware_ws'
         '_request_type',
         '_response_type',
         '_router_search',
@@ -218,7 +220,7 @@
 
     def __init__(
         self,
-        media_type=DEFAULT_MEDIA_TYPE,
+        media_type=falcon.constants.DEFAULT_MEDIA_TYPE,
         request_type=Request,
         response_type=Response,
         middleware=None,
@@ -228,22 +230,6 @@
         sink_before_static_route=True,
     ):
         self._sink_before_static_route = sink_before_static_route
-=======
-    __slots__ = ('_request_type', '_response_type',
-                 '_error_handlers', '_router', '_sinks',
-                 '_serialize_error', 'req_options', 'resp_options',
-                 '_middleware', '_independent_middleware', '_router_search',
-                 '_static_routes', '_cors_enable', '_unprepared_middleware',
-
-                 # NOTE(kgriffs): WebSocket is currently only supported for
-                 #   ASGI apps, but we may add support for WSGI at some point.
-                 '_middleware_ws')
-
-    def __init__(self, media_type=falcon.constants.DEFAULT_MEDIA_TYPE,
-                 request_type=Request, response_type=Response,
-                 middleware=None, router=None,
-                 independent_middleware=True, cors_enable=False):
->>>>>>> 7eb21459
         self._sinks = []
         self._static_routes = []
         self._sink_and_static_routes = ()
