# Copyright 2013 by Rackspace Hosting, Inc.
#
# Licensed under the Apache License, Version 2.0 (the "License");
# you may not use this file except in compliance with the License.
# You may obtain a copy of the License at
#
#    http://www.apache.org/licenses/LICENSE-2.0
#
# Unless required by applicable law or agreed to in writing, software
# distributed under the License is distributed on an "AS IS" BASIS,
# WITHOUT WARRANTIES OR CONDITIONS OF ANY KIND, either express or implied.
# See the License for the specific language governing permissions and
# limitations under the License.

"""Falcon App class."""

from functools import wraps
from inspect import iscoroutinefunction
import re
import traceback

from falcon import app_helpers as helpers, routing
import falcon.constants
from falcon.errors import HTTPBadRequest
from falcon.http_error import HTTPError
from falcon.http_status import HTTPStatus
from falcon.middleware import CORSMiddleware
from falcon.request import Request, RequestOptions
import falcon.responders
from falcon.response import Response, ResponseOptions
import falcon.status_codes as status
from falcon.util import deprecation
from falcon.util import misc
from falcon.util.misc import code_to_http_status


# PERF(vytas): On Python 3.5+ (including cythonized modules),
# reference via module global is faster than going via self
_BODILESS_STATUS_CODES = frozenset([
    status.HTTP_100,
    status.HTTP_101,
    status.HTTP_204,
    status.HTTP_304,
])

_TYPELESS_STATUS_CODES = frozenset([
    status.HTTP_204,
    status.HTTP_304,
])


class App:
    """This class is the main entry point into a Falcon-based WSGI app.

    Each App instance provides a callable
    `WSGI <https://www.python.org/dev/peps/pep-3333/>`_ interface
    and a routing engine (for ASGI applications, see
    :class:`falcon.asgi.App`).

    Note:
        The ``API`` class was renamed to ``App`` in Falcon 3.0. The
        old class name remains available as an alias for
        backwards-compatibility, but will be removed in a future
        release.

    Keyword Arguments:
        media_type (str): Default media type to use when initializing
            :py:class:`~.RequestOptions` and
            :py:class:`~.ResponseOptions`. The ``falcon``
            module provides a number of constants for common media types,
            such as ``falcon.MEDIA_MSGPACK``, ``falcon.MEDIA_YAML``,
            ``falcon.MEDIA_XML``, etc.
        middleware: Either a single middleware component object or an iterable
            of objects (instantiated classes) that implement the following
            middleware component interface. Note that it is only necessary
            to implement the methods for the events you would like to
            handle; Falcon simply skips over any missing middleware methods::

                class ExampleComponent:
                    def process_request(self, req, resp):
                        \"\"\"Process the request before routing it.

                        Note:
                            Because Falcon routes each request based on
                            req.path, a request can be effectively re-routed
                            by setting that attribute to a new value from
                            within process_request().

                        Args:
                            req: Request object that will eventually be
                                routed to an on_* responder method.
                            resp: Response object that will be routed to
                                the on_* responder.
                        \"\"\"

                    def process_resource(self, req, resp, resource, params):
                        \"\"\"Process the request and resource *after* routing.

                        Note:
                            This method is only called when the request matches
                            a route to a resource.

                        Args:
                            req: Request object that will be passed to the
                                routed responder.
                            resp: Response object that will be passed to the
                                responder.
                            resource: Resource object to which the request was
                                routed. May be None if no route was found for
                                the request.
                            params: A dict-like object representing any
                                additional params derived from the route's URI
                                template fields, that will be passed to the
                                resource's responder method as keyword
                                arguments.
                        \"\"\"

                    def process_response(self, req, resp, resource, req_succeeded)
                        \"\"\"Post-processing of the response (after routing).

                        Args:
                            req: Request object.
                            resp: Response object.
                            resource: Resource object to which the request was
                                routed. May be None if no route was found
                                for the request.
                            req_succeeded: True if no exceptions were raised
                                while the framework processed and routed the
                                request; otherwise False.
                        \"\"\"

            (See also: :ref:`Middleware <middleware>`)

        request_type: ``Request``-like class to use instead
            of Falcon's default class. Among other things, this feature
            affords inheriting from :class:`falcon.Request` in order
            to override the ``context_type`` class variable
            (default: :class:`falcon.Request`)

        response_type: ``Response``-like class to use
            instead of Falcon's default class (default:
            :class:`falcon.Response`)

        router (object): An instance of a custom router
            to use in lieu of the default engine.
            (See also: :ref:`Custom Routers <routing_custom>`)

        independent_middleware (bool): Set to ``False`` if response
            middleware should not be executed independently of whether or
            not request middleware raises an exception (default
            ``True``). When this option is set to ``False``, a middleware
            component's ``process_response()`` method will NOT be called
            when that same component's ``process_request()`` (or that of
            a component higher up in the stack) raises an exception.

        cors_enable (bool): Set this flag to ``True`` to enable a simple
            CORS policy for all responses, including support for preflighted
            requests. An instance of :py:class:`~.CORSMiddleware` can instead be
            passed to the middleware argument to customize its behaviour.
            (default ``False``).
            (See also: :ref:`CORS <cors>`)

        sink_before_static_route (bool): Indicates if the sinks should be processed
            before (when ``True``) or after (when ``False``) the static routes.
            This has an effect only if no route was matched. (default ``True``)

    Attributes:
        req_options: A set of behavioral options related to incoming
            requests. (See also: :py:class:`~.RequestOptions`)
        resp_options: A set of behavioral options related to outgoing
            responses. (See also: :py:class:`~.ResponseOptions`)
        router_options: Configuration options for the router. If a
            custom router is in use, and it does not expose any
            configurable options, referencing this attribute will raise
            an instance of ``AttributeError``.

            (See also: :ref:`CompiledRouterOptions <compiled_router_options>`)
    """

    _META_METHODS = frozenset(falcon.constants._META_METHODS)

    _STREAM_BLOCK_SIZE = 8 * 1024  # 8 KiB

    _STATIC_ROUTE_TYPE = routing.StaticRoute

    # NOTE(kgriffs): This makes it easier to tell what we are dealing with
    #   without having to import falcon.asgi to get at the falcon.asgi.App
    #   type (which we may not be able to do under Python 3.5).
    _ASGI = False

    # NOTE(kgriffs): We do it like this rather than just implementing the
    #   methods directly on the class, so that we keep all the default
    #   responders colocated in the same module. This will make it more
    #   likely that the implementations of the async and non-async versions
    #   of the methods are kept in sync (pun intended).
    _default_responder_bad_request = falcon.responders.bad_request
    _default_responder_path_not_found = falcon.responders.path_not_found

    __slots__ = (
        '_cors_enable',
        '_error_handlers',
        '_independent_middleware',
        '_middleware',
        # NOTE(kgriffs): WebSocket is currently only supported for
        #   ASGI apps, but we may add support for WSGI at some point.
        '_middleware_ws',
        '_request_type',
        '_response_type',
        '_router_search',
        '_router',
        '_serialize_error',
        '_sink_and_static_routes',
        '_sink_before_static_route',
        '_sinks',
        '_static_routes',
        '_unprepared_middleware',
        'req_options',
        'resp_options',
    )

    def __init__(
        self,
        media_type=falcon.constants.DEFAULT_MEDIA_TYPE,
        request_type=Request,
        response_type=Response,
        middleware=None,
        router=None,
        independent_middleware=True,
        cors_enable=False,
        sink_before_static_route=True,
    ):
        self._sink_before_static_route = sink_before_static_route
        self._sinks = []
        self._static_routes = []
        self._sink_and_static_routes = ()

        if cors_enable:
            cm = CORSMiddleware()

            if middleware is None:
                middleware = [cm]
            else:
                try:
                    # NOTE(kgriffs): Check to see if middleware is an
                    #   iterable, and if so, append the CORSMiddleware
                    #   instance.
                    iter(middleware)
                    middleware = list(middleware)
                    middleware.append(cm)
                except TypeError:
                    # NOTE(kgriffs): Assume the middleware kwarg references
                    #   a single middleware component.
                    middleware = [middleware, cm]

        # set middleware
        self._unprepared_middleware = []
        self._independent_middleware = independent_middleware
        self.add_middleware(middleware)

        self._router = router or routing.DefaultRouter()
        self._router_search = self._router.find

        self._request_type = request_type
        self._response_type = response_type

        self._error_handlers = {}
        self._serialize_error = helpers.default_serialize_error

        self.req_options = RequestOptions()
        self.resp_options = ResponseOptions()

        self.req_options.default_media_type = media_type
        self.resp_options.default_media_type = media_type

        # NOTE(kgriffs): Add default error handlers
        self.add_error_handler(Exception, self._python_error_handler)
        self.add_error_handler(falcon.HTTPError, self._http_error_handler)
        self.add_error_handler(falcon.HTTPStatus, self._http_status_handler)

    def __call__(self, env, start_response):  # noqa: C901
        """WSGI `app` method.

        Makes instances of App callable from a WSGI server. May be used to
        host an App or called directly in order to simulate requests when
        testing the App.

        (See also: PEP 3333)

        Args:
            env (dict): A WSGI environment dictionary
            start_response (callable): A WSGI helper function for setting
                status and headers on a response.

        """
        req = self._request_type(env, options=self.req_options)
        resp = self._response_type(options=self.resp_options)
        resource = None
        responder = None
        params = {}

        dependent_mw_resp_stack = []
        mw_req_stack, mw_rsrc_stack, mw_resp_stack = self._middleware

        req_succeeded = False

        try:
            if req.method in self._META_METHODS:
                raise HTTPBadRequest()

            # NOTE(ealogar): The execution of request middleware
            # should be before routing. This will allow request mw
            # to modify the path.
            # NOTE: if flag set to use independent middleware, execute
            # request middleware independently. Otherwise, only queue
            # response middleware after request middleware succeeds.
            if self._independent_middleware:
                for process_request in mw_req_stack:
                    process_request(req, resp)
                    if resp.complete:
                        break
            else:
                for process_request, process_response in mw_req_stack:
                    if process_request and not resp.complete:
                        process_request(req, resp)
                    if process_response:
                        dependent_mw_resp_stack.insert(0, process_response)

            if not resp.complete:
                # NOTE(warsaw): Moved this to inside the try except
                # because it is possible when using object-based
                # traversal for _get_responder() to fail.  An example is
                # a case where an object does not have the requested
                # next-hop child resource. In that case, the object
                # being asked to dispatch to its child will raise an
                # HTTP exception signalling the problem, e.g. a 404.
                responder, params, resource, req.uri_template = self._get_responder(req)
        except Exception as ex:
            if not self._handle_exception(req, resp, ex, params):
                raise
        else:
            try:
                # NOTE(kgriffs): If the request did not match any
                # route, a default responder is returned and the
                # resource is None. In that case, we skip the
                # resource middleware methods. Resource will also be
                # None when a middleware method already set
                # resp.complete to True.
                if resource:
                    # Call process_resource middleware methods.
                    for process_resource in mw_rsrc_stack:
                        process_resource(req, resp, resource, params)
                        if resp.complete:
                            break

                if not resp.complete:
                    responder(req, resp, **params)

                req_succeeded = True
            except Exception as ex:
                if not self._handle_exception(req, resp, ex, params):
                    raise

        # Call process_response middleware methods.
        for process_response in mw_resp_stack or dependent_mw_resp_stack:
            try:
                process_response(req, resp, resource, req_succeeded)
            except Exception as ex:
                if not self._handle_exception(req, resp, ex, params):
                    raise

                req_succeeded = False

        body = []
        length = 0

        try:
            body, length = self._get_body(resp, env.get('wsgi.file_wrapper'))
        except Exception as ex:
            if not self._handle_exception(req, resp, ex, params):
                raise

            req_succeeded = False

        resp_status = code_to_http_status(resp.status)
        default_media_type = self.resp_options.default_media_type

        if req.method == 'HEAD' or resp_status in _BODILESS_STATUS_CODES:
            body = []

            # PERF(vytas): move check for the less common and much faster path
            # of resp_status being in {204, 304} here; NB: this builds on the
            # assumption _TYPELESS_STATUS_CODES <= _BODILESS_STATUS_CODES.

            # NOTE(kgriffs): Based on wsgiref.validate's interpretation of
            # RFC 2616, as commented in that module's source code. The
            # presence of the Content-Length header is not similarly
            # enforced.
            if resp_status in _TYPELESS_STATUS_CODES:
                default_media_type = None
            elif (
                length is not None and
                req.method == 'HEAD' and
                resp_status not in _BODILESS_STATUS_CODES and
                'content-length' not in resp._headers
            ):
                # NOTE(kgriffs): We really should be returning a Content-Length
                #   in this case according to my reading of the RFCs. By
                #   optionally using len(data) we let a resource simulate HEAD
                #   by turning around and calling it's own on_get().
                resp._headers['content-length'] = str(length)

        else:
            # PERF(kgriffs): Böse mußt sein. Operate directly on resp._headers
            #   to reduce overhead since this is a hot/critical code path.
            # NOTE(kgriffs): We always set content-length to match the
            #   body bytes length, even if content-length is already set. The
            #   reason being that web servers and LBs behave unpredictably
            #   when the header doesn't match the body (sometimes choosing to
            #   drop the HTTP connection prematurely, for example).
            if length is not None:
                resp._headers['content-length'] = str(length)

        headers = resp._wsgi_headers(default_media_type)

        # Return the response per the WSGI spec.
        start_response(resp_status, headers)
        return body

    @property
    def router_options(self):
        return self._router.options

    def add_middleware(self, middleware):
        """Add one or more additional middleware components.

        Arguments:
            middleware: Either a single middleware component or an iterable
                of components to add. The component(s) will be invoked, in
                order, as if they had been appended to the original middleware
                list passed to the class initializer.
        """

        # NOTE(kgriffs): Since this is called by the initializer, there is
        #   the chance that middleware may be None.
        if middleware:
            try:
                self._unprepared_middleware += middleware
            except TypeError:  # middleware is not iterable; assume it is just one bare component
                self._unprepared_middleware.append(middleware)

        # NOTE(kgriffs): Even if middleware is None or an empty list, we still
        #   need to make sure self._middleware is initialized if this is the
        #   first call to add_middleware().
        self._middleware = self._prepare_middleware(
            self._unprepared_middleware,
            independent_middleware=self._independent_middleware
        )

    def add_route(self, uri_template, resource, **kwargs):
        """Associate a templatized URI path with a resource.

        Falcon routes incoming requests to resources based on a set of
        URI templates. If the path requested by the client matches the
        template for a given route, the request is then passed on to the
        associated resource for processing.

        Note:

            If no route matches the request, control then passes to a default
            responder that simply raises an instance of
            :class:`~.HTTPRouteNotFound`. By default, this error will be
            rendered as a 404 response, but this behavior can be modified by
            adding a custom error handler (see also
            :ref:`this FAQ topic <faq_override_404_500_handlers>`).

            On the other hand, if a route is matched but the resource does not
            implement a responder for the requested HTTP method, the framework
            invokes a default responder that raises an instance of
            :class:`~.HTTPMethodNotAllowed`.

        This method delegates to the configured router's ``add_route()``
        method. To override the default behavior, pass a custom router
        object to the :class:`~.App` initializer.

        (See also: :ref:`Routing <routing>`)

        Args:
            uri_template (str): A templatized URI. Care must be
                taken to ensure the template does not mask any sink
                patterns, if any are registered.

                (See also: :meth:`~.App.add_sink`)

                Warning:
                    If :attr:`~falcon.RequestOptions.strip_url_path_trailing_slash`
                    is enabled, `uri_template` should be provided without a
                    trailing slash.

                    (See also: :ref:`trailing_slash_in_path`)

            resource (instance): Object which represents a REST
                resource. Falcon will pass GET requests to ``on_get()``,
                PUT requests to ``on_put()``, etc. If any HTTP methods are not
                supported by your resource, simply don't define the
                corresponding request handlers, and Falcon will do the right
                thing.

        Keyword Args:
            suffix (str): Optional responder name suffix for this route. If
                a suffix is provided, Falcon will map GET requests to
                ``on_get_{suffix}()``, POST requests to ``on_post_{suffix}()``,
                etc. In this way, multiple closely-related routes can be
                mapped to the same resource. For example, a single resource
                class can use suffixed responders to distinguish requests
                for a single item vs. a collection of those same items.
                Another class might use a suffixed responder to handle
                a shortlink route in addition to the regular route for the
                resource.
            compile (bool): Optional flag that can be provided when using the default
                :class:`.CompiledRouter` to compile the routing logic on this call,
                since it will otherwise delay compilation until the first request
                is routed. See :meth:`.CompiledRouter.add_route` for further details.

        Note:
            Any additional keyword arguments not defined above are passed
            through to the underlying router's ``add_route()`` method. The
            default router ignores any additional keyword arguments, but
            custom routers may take advantage of this feature to receive
            additional options when setting up routes. Custom routers MUST
            accept such arguments using the variadic pattern (``**kwargs``), and
            ignore any keyword arguments that they don't support.
        """

        # NOTE(richardolsson): Doing the validation here means it doesn't have
        # to be duplicated in every future router implementation.
        if not isinstance(uri_template, str):
            raise TypeError('uri_template is not a string')

        if not uri_template.startswith('/'):
            raise ValueError("uri_template must start with '/'")

        if '//' in uri_template:
            raise ValueError("uri_template may not contain '//'")

        self._router.add_route(uri_template, resource, **kwargs)

    def add_static_route(self, prefix, directory, downloadable=False, fallback_filename=None):
        """Add a route to a directory of static files.

        Static routes provide a way to serve files directly. This
        feature provides an alternative to serving files at the web server
        level when you don't have that option, when authorization is
        required, or for testing purposes.

        Warning:
            Serving files directly from the web server,
            rather than through the Python app, will always be more efficient,
            and therefore should be preferred in production deployments.
            For security reasons, the directory and the fallback_filename (if provided)
            should be read only for the account running the application.

        Note:
            For ASGI apps, file reads are made non-blocking by scheduling
            them on the default executor.

        Static routes are matched in LIFO order. Therefore, if the same
        prefix is used for two routes, the second one will override the
        first. This also means that more specific routes should be added
        *after* less specific ones. For example, the following sequence
        would result in ``'/foo/bar/thing.js'`` being mapped to the
        ``'/foo/bar'`` route, and ``'/foo/xyz/thing.js'`` being mapped to the
        ``'/foo'`` route::

            app.add_static_route('/foo', foo_path)
            app.add_static_route('/foo/bar', foobar_path)

        Args:
            prefix (str): The path prefix to match for this route. If the
                path in the requested URI starts with this string, the remainder
                of the path will be appended to the source directory to
                determine the file to serve. This is done in a secure manner
                to prevent an attacker from requesting a file outside the
                specified directory.

                Note that static routes are matched in LIFO order, and are only
                attempted after checking dynamic routes and sinks.

            directory (str): The source directory from which to serve files.
            downloadable (bool): Set to ``True`` to include a
                Content-Disposition header in the response. The "filename"
                directive is simply set to the name of the requested file.
            fallback_filename (str): Fallback filename used when the requested file
                is not found. Can be a relative path inside the prefix folder or any valid
                absolute path.

        """

        sr = self._STATIC_ROUTE_TYPE(
            prefix, directory, downloadable=downloadable, fallback_filename=fallback_filename
        )
        self._static_routes.insert(0, (sr, sr, False))
        self._update_sink_and_static_routes()

    def add_sink(self, sink, prefix=r'/'):
        """Register a sink method for the App.

        If no route matches a request, but the path in the requested URI
        matches a sink prefix, Falcon will pass control to the
        associated sink, regardless of the HTTP method requested.

        Using sinks, you can drain and dynamically handle a large number
        of routes, when creating static resources and responders would be
        impractical. For example, you might use a sink to create a smart
        proxy that forwards requests to one or more backend services.

        Args:
            sink (callable): A callable taking the form ``func(req, resp, **kwargs)``.

                Note:
                    When using an async version of the ``App``, this must be a coroutine.

            prefix (str): A regex string, typically starting with '/', which
                will trigger the sink if it matches the path portion of the
                request's URI. Both strings and precompiled regex objects
                may be specified. Characters are matched starting at the
                beginning of the URI path.

                Note:
                    Named groups are converted to kwargs and passed to
                    the sink as such.

                Warning:
                    If the prefix overlaps a registered route template,
                    the route will take precedence and mask the sink.

                    (See also: :meth:`~.add_route`)

        """

        if not hasattr(prefix, 'match'):
            # Assume it is a string
            prefix = re.compile(prefix)

        # NOTE(kgriffs): Insert at the head of the list such that
        # in the case of a duplicate prefix, the last one added
        # is preferred.
        self._sinks.insert(0, (prefix, sink, True))
        self._update_sink_and_static_routes()

    def add_error_handler(self, exception, handler=None):
        """Register a handler for one or more exception types.

        Error handlers may be registered for any exception type, including
        :class:`~.HTTPError` or :class:`~.HTTPStatus`. This feature
        provides a central location for logging and otherwise handling
        exceptions raised by responders, hooks, and middleware components.

        A handler can raise an instance of :class:`~.HTTPError` or
        :class:`~.HTTPStatus` to communicate information about the issue to
        the client.  Alternatively, a handler may modify `resp`
        directly.

        An error handler "matches" a raised exception if the exception is an
        instance of the corresponding exception type. If more than one error
        handler matches the raised exception, the framework will choose the
        most specific one, as determined by the method resolution order of the
        raised exception type. If multiple error handlers are registered for the
        *same* exception class, then the most recently-registered handler is
        used.

        For example, suppose we register error handlers as follows::

            app = App()
            app.add_error_handler(falcon.HTTPNotFound, custom_handle_not_found)
            app.add_error_handler(falcon.HTTPError, custom_handle_http_error)
            app.add_error_handler(Exception, custom_handle_uncaught_exception)
            app.add_error_handler(falcon.HTTPNotFound, custom_handle_404)

        If an instance of ``falcon.HTTPForbidden`` is raised, it will be
        handled by ``custom_handle_http_error()``. ``falcon.HTTPError`` is a
        superclass of ``falcon.HTTPForbidden`` and a subclass of ``Exception``,
        so it is the most specific exception type with a registered handler.

        If an instance of ``falcon.HTTPNotFound`` is raised, it will be handled
        by ``custom_handle_404()``, not by ``custom_handle_not_found()``, because
        ``custom_handle_404()`` was registered more recently.

        .. Note::

            By default, the framework installs three handlers, one for
            :class:`~.HTTPError`, one for :class:`~.HTTPStatus`, and one for
            the standard ``Exception`` type, which prevents passing uncaught
            exceptions to the WSGI server. These can be overridden by adding a
            custom error handler method for the exception type in question.

        Args:
            exception (type or iterable of types): When handling a request,
                whenever an error occurs that is an instance of the specified
                type(s), the associated handler will be called. Either a single
                type or an iterable of types may be specified.
            handler (callable): A function or callable object taking the form
                ``func(req, resp, ex, params)``.

                If not specified explicitly, the handler will default to
                ``exception.handle``, where ``exception`` is the error
                type specified above, and ``handle`` is a static method
                (i.e., decorated with ``@staticmethod``) that accepts
                the same params just described. For example::

                    class CustomException(CustomBaseException):

                        @staticmethod
                        def handle(req, resp, ex, params):
                            # TODO: Log the error
                            # Convert to an instance of falcon.HTTPError
                            raise falcon.HTTPError(falcon.HTTP_792)

                If an iterable of exception types is specified instead of
                a single type, the handler must be explicitly specified.

        .. versionchanged:: 3.0

            The error handler is now selected by the most-specific matching
            error class, rather than the most-recently registered matching error
            class.

        """
        def wrap_old_handler(old_handler):
            # NOTE(kgriffs): This branch *is* actually tested by
            #   test_error_handlers.test_handler_signature_shim_asgi() (as
            #   verified manually via pdb), but for some reason coverage
            #   tracking isn't picking it up.
            if iscoroutinefunction(old_handler):  # pragma: no cover
                @wraps(old_handler)
                async def handler_async(req, resp, ex, params):
                    await old_handler(ex, req, resp, params)

                return handler_async

            @wraps(old_handler)
            def handler(req, resp, ex, params):
                old_handler(ex, req, resp, params)

            return handler

        if handler is None:
            try:
                handler = exception.handle
            except AttributeError:
                raise AttributeError('handler must either be specified '
                                     'explicitly or defined as a static'
                                     'method named "handle" that is a '
                                     'member of the given exception class.')

        # TODO(vytas): Remove this shimming in a future Falcon version.
        arg_names = tuple(misc.get_argnames(handler))
        if (arg_names[0:1] in (('e',), ('err',), ('error',), ('ex',), ('exception',)) or
                arg_names[1:3] in (('req', 'resp'), ('request', 'response'))):
            handler = wrap_old_handler(handler)

        try:
            exception_tuple = tuple(exception)
        except TypeError:
            exception_tuple = (exception, )

        for exc in exception_tuple:
            if not issubclass(exc, BaseException):
                raise TypeError('"exception" must be an exception type.')

            self._error_handlers[exc] = handler

    def set_error_serializer(self, serializer):
        """Override the default serializer for instances of :class:`~.HTTPError`.

        When a responder raises an instance of :class:`~.HTTPError`,
        Falcon converts it to an HTTP response automatically. The
        default serializer supports JSON and XML, but may be overridden
        by this method to use a custom serializer in order to support
        other media types.

        Note:
            If a custom media type is used and the type includes a
            "+json" or "+xml" suffix, the default serializer will
            convert the error to JSON or XML, respectively.

        Note:
            A custom serializer set with this method may not be called if the
            default error handler for :class:`~.HTTPError` has been overriden.
            See :meth:`~.add_error_handler` for more details.

        The :class:`~.HTTPError` class contains helper methods,
        such as `to_json()` and `to_dict()`, that can be used from
        within custom serializers. For example::

            def my_serializer(req, resp, exception):
                representation = None

                preferred = req.client_prefers((falcon.MEDIA_YAML, falcon.MEDIA_JSON))

                if preferred is not None:
                    if preferred == falcon.MEDIA_JSON:
                        resp.data = exception.to_json()
                    else:
<<<<<<< HEAD
                        representation = yaml.dump(exception.to_dict(),
                                                   encoding=None)
                    resp.text = representation
=======
                        resp.body = yaml.dump(exception.to_dict(), encoding=None)
>>>>>>> fe981ff2
                    resp.content_type = preferred

                resp.append_header('Vary', 'Accept')

        Args:
            serializer (callable): A function taking the form
                ``func(req, resp, exception)``, where `req` is the request
                object that was passed to the responder method, `resp` is
                the response object, and `exception` is an instance of
                ``falcon.HTTPError``.

        """

        self._serialize_error = serializer

    # ------------------------------------------------------------------------
    # Helpers that require self
    # ------------------------------------------------------------------------

    def _prepare_middleware(self, middleware=None, independent_middleware=False):
        return helpers.prepare_middleware(
            middleware=middleware,
            independent_middleware=independent_middleware
        )

    def _get_responder(self, req):
        """Search routes for a matching responder.

        Args:
            req (Request): The request object.

        Returns:
            tuple: A 4-member tuple consisting of a responder callable,
            a ``dict`` containing parsed path fields (if any were specified in
            the matching route's URI template), a reference to the responder's
            resource instance, and the matching URI template.

        Note:
            If a responder was matched to the given URI, but the HTTP
            method was not found in the method_map for the responder,
            the responder callable element of the returned tuple will be
            `falcon.responder.bad_request`.

            Likewise, if no responder was matched for the given URI, then
            the responder callable element of the returned tuple will be
            `falcon.responder.path_not_found`
        """

        path = req.path
        method = 'WEBSOCKET' if req.is_websocket else req.method
        uri_template = None

        route = self._router_search(path, req=req)

        if route is not None:
            try:
                resource, method_map, params, uri_template = route
            except ValueError:
                # NOTE(kgriffs): Older routers may not return the
                # template. But for performance reasons they should at
                # least return None if they don't support it.
                resource, method_map, params = route
        else:
            # NOTE(kgriffs): Older routers may indicate that no route
            # was found by returning (None, None, None). Therefore, we
            # normalize resource as the flag to indicate whether or not
            # a route was found, for the sake of backwards-compat.
            resource = None

        if resource is not None:
            try:
                responder = method_map[method]
            except KeyError:
                # NOTE(kgriffs): Dirty hack! We use __class__ here to avoid
                #   binding self to the default responder method. We could
                #   decorate the function itself with @staticmethod, but it
                #   would perhaps be less obvious to the reader why this is
                #   needed when just looking at the code in the reponder
                #   module, so we just grab it directly here.
                responder = self.__class__._default_responder_bad_request
        else:
            params = {}

            for matcher, obj, is_sink in self._sink_and_static_routes:
                m = matcher.match(path)
                if m:
                    if is_sink:
                        params = m.groupdict()
                    responder = obj

                    break
            else:
                responder = self.__class__._default_responder_path_not_found

        return (responder, params, resource, uri_template)

    def _compose_status_response(self, req, resp, http_status):
        """Compose a response for the given HTTPStatus instance."""

        # PERF(kgriffs): The code to set the status and headers is identical
        # to that used in _compose_error_response(), but refactoring in the
        # name of DRY isn't worth the extra CPU cycles.
        resp.status = http_status.status

        if http_status.headers is not None:
            resp.set_headers(http_status.headers)

        # NOTE(kgriffs): If http_status.text is None, that's OK because
        # it's acceptable to set resp.text to None (to indicate no body).
        resp.text = http_status.text

    def _compose_error_response(self, req, resp, error):
        """Compose a response for the given HTTPError instance."""

        resp.status = error.status

        if error.headers is not None:
            resp.set_headers(error.headers)

        self._serialize_error(req, resp, error)

    def _http_status_handler(self, req, resp, status, params):
        self._compose_status_response(req, resp, status)

    def _http_error_handler(self, req, resp, error, params):
        self._compose_error_response(req, resp, error)

    def _python_error_handler(self, req, resp, error, params):
        req.log_error(traceback.format_exc())
        self._compose_error_response(
            req, resp, falcon.HTTPInternalServerError())

    def _find_error_handler(self, ex):
        # NOTE(csojinb): The `__mro__` class attribute returns the method
        # resolution order tuple, i.e. the complete linear inheritance chain
        # ``(type(ex), ..., object)``. For a valid exception class, the last
        # two entries in the tuple will always be ``BaseException``and
        # ``object``, so here we iterate over the lineage of exception types,
        # from most to least specific.

        # PERF(csojinb): The expression ``type(ex).__mro__[:-1]`` here is not
        # super readable, but we inline it to avoid function call overhead.
        for exc in type(ex).__mro__[:-1]:
            handler = self._error_handlers.get(exc)

            if handler is not None:
                return handler

    def _handle_exception(self, req, resp, ex, params):
        """Handle an exception raised from mw or a responder.

        Args:
            ex: Exception to handle
            req: Current request object to pass to the handler
                registered for the given exception type
            resp: Current response object to pass to the handler
                registered for the given exception type
            params: Responder params to pass to the handler
                registered for the given exception type

        Returns:
            bool: ``True`` if a handler was found and called for the
            exception, ``False`` otherwise.
        """
        err_handler = self._find_error_handler(ex)

        # NOTE(caselit): Reset body, data and media before calling the handler
        resp.text = resp.data = resp.media = None
        if err_handler is not None:
            try:
                err_handler(req, resp, ex, params)
            except HTTPStatus as status:
                self._compose_status_response(req, resp, status)
            except HTTPError as error:
                self._compose_error_response(req, resp, error)

            return True

        # NOTE(kgriffs): No error handlers are defined for ex
        # and it is not one of (HTTPStatus, HTTPError), since it
        # would have matched one of the corresponding default
        # handlers.
        return False

    # PERF(kgriffs): Moved from api_helpers since it is slightly faster
    # to call using self, and this function is called for most
    # requests.
    def _get_body(self, resp, wsgi_file_wrapper=None):
        """Convert resp content into an iterable as required by PEP 333.

        Args:
            resp: Instance of falcon.Response
            wsgi_file_wrapper: Reference to wsgi.file_wrapper from the
                WSGI environ dict, if provided by the WSGI server. Used
                when resp.stream is a file-like object (default None).

        Returns:
            tuple: A two-member tuple of the form (iterable, content_length).
            The length is returned as ``None`` when unknown. The
            iterable is determined as follows:

                * If the result of render_body() is not ``None``, returns
                  ([data], len(data))
                * If resp.stream is not ``None``, returns resp.stream
                  iterable using wsgi.file_wrapper, if necessary:
                  (closeable_iterator, None)
                * Otherwise, returns ([], 0)

        """

        data = resp.render_body()
        if data is not None:
            return [data], len(data)

        stream = resp.stream
        if stream is not None:
            # NOTE(kgriffs): Heuristic to quickly check if stream is
            # file-like. Not perfect, but should be good enough until
            # proven otherwise.
            if hasattr(stream, 'read'):
                if wsgi_file_wrapper is not None:
                    # TODO(kgriffs): Make block size configurable at the
                    # global level, pending experimentation to see how
                    # useful that would be. See also the discussion on
                    # this GitHub PR: http://goo.gl/XGrtDz
                    iterable = wsgi_file_wrapper(stream,
                                                 self._STREAM_BLOCK_SIZE)
                else:
                    iterable = helpers.CloseableStreamIterator(stream, self._STREAM_BLOCK_SIZE)
            else:
                iterable = stream

            return iterable, None

        return [], 0

    def _update_sink_and_static_routes(self):
        if self._sink_before_static_route:
            self._sink_and_static_routes = tuple(self._sinks + self._static_routes)
        else:
            self._sink_and_static_routes = tuple(self._static_routes + self._sinks)


# TODO(myusko): This class is a compatibility alias, and should be removed
# in the next major release (4.0).
class API(App):
    """
    This class is a compatibility alias of :class:`falcon.App`.

    ``API`` was renamed to :class:`App <falcon.App>` in Falcon 3.0 in order to
    reflect the breadth of applications that :class:`App <falcon.App>`, and its
    ASGI counterpart in particular, can now be used for.

    This compatibility alias should be considered deprecated; it will be
    removed in a future release.
    """

    @deprecation.deprecated('API class may be removed in a future release, '
                            'use falcon.App instead.')
    def __init__(self, *args, **kwargs):
        super().__init__(*args, **kwargs)<|MERGE_RESOLUTION|>--- conflicted
+++ resolved
@@ -801,13 +801,7 @@
                     if preferred == falcon.MEDIA_JSON:
                         resp.data = exception.to_json()
                     else:
-<<<<<<< HEAD
-                        representation = yaml.dump(exception.to_dict(),
-                                                   encoding=None)
-                    resp.text = representation
-=======
-                        resp.body = yaml.dump(exception.to_dict(), encoding=None)
->>>>>>> fe981ff2
+                        resp.text = yaml.dump(exception.to_dict(), encoding=None)
                     resp.content_type = preferred
 
                 resp.append_header('Vary', 'Accept')
