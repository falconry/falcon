# Copyright 2016 by Rackspace Hosting, Inc.
#
# Licensed under the Apache License, Version 2.0 (the "License");
# you may not use this file except in compliance with the License.
# You may obtain a copy of the License at
#
#    http://www.apache.org/licenses/LICENSE-2.0
#
# Unless required by applicable law or agreed to in writing, software
# distributed under the License is distributed on an "AS IS" BASIS,
# WITHOUT WARRANTIES OR CONDITIONS OF ANY KIND, either express or implied.
# See the License for the specific language governing permissions and
# limitations under the License.

"""WSGI test client utilities.

This package includes utilities for simulating HTTP requests against a
WSGI callable, without having to stand up a WSGI server.
"""

import asyncio
import datetime as dt
import inspect
import json as json_module
import time
from typing import Dict, Optional, Sequence, Union
import warnings
import wsgiref.validate

from falcon.asgi_spec import ScopeType
from falcon.constants import COMBINED_METHODS, MEDIA_JSON
from falcon.errors import CompatibilityError
from falcon.testing import helpers
from falcon.testing.srmock import StartResponseMock
from falcon.util import (
    async_to_sync,
    CaseInsensitiveDict,
    code_to_http_status,
    create_task,
    get_running_loop,
    http_cookies,
    http_date_to_dt,
<<<<<<< HEAD
    invoke_coroutine_sync,
=======
    json as util_json,
>>>>>>> 8c83caef
    to_query_str,
)

warnings.filterwarnings(
    'error',
    (
        'Unknown REQUEST_METHOD: ' +
        "'({})'".format(
            '|'.join(COMBINED_METHODS)
        )
    ),
    wsgiref.validate.WSGIWarning,
    '',
    0,
)


class Cookie:
    """Represents a cookie returned by a simulated request.

    Args:
        morsel: A ``Morsel`` object from which to derive the cookie
            data.

    Attributes:
        name (str): The cookie's name.
        value (str): The value of the cookie.
        expires(datetime.datetime): Expiration timestamp for the cookie,
            or ``None`` if not specified.
        path (str): The path prefix to which this cookie is restricted,
            or ``None`` if not specified.
        domain (str): The domain to which this cookie is restricted,
            or ``None`` if not specified.
        max_age (int): The lifetime of the cookie in seconds, or
            ``None`` if not specified.
        secure (bool): Whether or not the cookie may only only be
            transmitted from the client via HTTPS.
        http_only (bool): Whether or not the cookie may only be
            included in unscripted requests from the client.
    """

    def __init__(self, morsel):
        self._name = morsel.key
        self._value = morsel.value

        for name in (
            'expires',
            'path',
            'domain',
            'max_age',
            'secure',
            'httponly',
            'samesite'
        ):
            value = morsel[name.replace('_', '-')] or None
            setattr(self, '_' + name, value)

    @property
    def name(self) -> str:
        return self._name

    @property
    def value(self) -> str:
        return self._value

    @property
    def expires(self) -> Optional[dt.datetime]:
        if self._expires:  # type: ignore[attr-defined]
            return http_date_to_dt(self._expires, obs_date=True)  # type: ignore[attr-defined]

        return None

    @property
    def path(self) -> str:
        return self._path  # type: ignore[attr-defined]

    @property
    def domain(self) -> str:
        return self._domain  # type: ignore[attr-defined]

    @property
    def max_age(self) -> Optional[int]:
        return int(self._max_age) if self._max_age else None  # type: ignore[attr-defined]

    @property
    def secure(self) -> bool:
        return bool(self._secure)  # type: ignore[attr-defined]

    @property
    def http_only(self) -> bool:
        return bool(self._httponly)  # type: ignore[attr-defined]

    @property
    def same_site(self) -> Optional[int]:
        return self._samesite if self._samesite else None  # type: ignore[attr-defined]


class _ResultBase:
    """Base class for the result of a simulated request.

    Args:
        status (str): An HTTP status string, including status code and
            reason string
        headers (list): A list of (header_name, header_value) tuples,
            per PEP-3333

    Attributes:
        status (str): HTTP status string given in the response
        status_code (int): The code portion of the HTTP status string
        headers (CaseInsensitiveDict): A case-insensitive dictionary
            containing all the headers in the response, except for
            cookies, which may be accessed via the `cookies`
            attribute.

            Note:

                Multiple instances of a header in the response are
                currently not supported; it is unspecified which value
                will "win" and be represented in `headers`.

        cookies (dict): A dictionary of
            :py:class:`falcon.testing.Cookie` values parsed from the
            response, by name.

            The cookies dictionary can be used directly in subsequent requests::

                client = testing.TestClient(app)
                response_one = client.simulate_get('/')
                response_two = client.simulate_post('/', cookies=response_one.cookies)

        encoding (str): Text encoding of the response body, or ``None``
            if the encoding can not be determined.
    """

    def __init__(self, status, headers):
        self._status = status
        self._status_code = int(status[:3])
        self._headers = CaseInsensitiveDict(headers)

        cookies = http_cookies.SimpleCookie()
        for name, value in headers:
            if name.lower() == 'set-cookie':
                cookies.load(value)

        self._cookies = dict(
            (morsel.key, Cookie(morsel))
            for morsel in cookies.values()
        )

        self._encoding = helpers.get_encoding_from_headers(self._headers)

    @property
    def status(self) -> str:
        return self._status

    @property
    def status_code(self) -> int:
        return self._status_code

    @property
    def headers(self) -> CaseInsensitiveDict:
        # NOTE(kgriffs): It would probably be better to annotate this with
        #   a generic Mapping[str, str] type, but currently there is an
        #   incompatibility with Cython that prevents us from modifying
        #   CaseInsensitiveDict to inherit from a generic MutableMapping
        #   type. This might be resolved in the future by moving
        #   the CaseInsensitiveDict implementation to the falcon.testing
        #   module so that it is no longer cythonized.
        return self._headers

    @property
    def cookies(self) -> Dict[str, Cookie]:
        return self._cookies

    @property
    def encoding(self) -> str:
        return self._encoding


class ResultBodyStream:
    """Simple forward-only reader for a streamed test result body.

    Args:
        chunks (list): Reference to a list of body chunks that may
            continue to be appended to as more body events are
            collected.
    """

    def __init__(self, chunks: Sequence[bytes]):
        self._chunks = chunks
        self._chunk_pos = 0

    async def read(self) -> bytes:
        """Read any data that has been collected since the last call.

        Returns:
            bytes: data that has been collected since the last call,
            or an empty byte string if no additional data is available.
        """

        # NOTE(kgriffs): Yield to other tasks to give them a chance to
        #   send us more body chunks if any are available.
        #
        #   https://bugs.python.org/issue34476
        #
        await asyncio.sleep(0)

        if self._chunk_pos >= len(self._chunks):
            return b''

        data = b''.join(self._chunks[self._chunk_pos:])
        self._chunk_pos = len(self._chunks)

        return data


class Result(_ResultBase):
    """Encapsulates the result of a simulated request.

    Args:
        iterable (iterable): An iterable that yields zero or more
            bytestrings, per PEP-3333
        status (str): An HTTP status string, including status code and
            reason string
        headers (list): A list of (header_name, header_value) tuples,
            per PEP-3333

    Attributes:
        status (str): HTTP status string given in the response
        status_code (int): The code portion of the HTTP status string
        headers (CaseInsensitiveDict): A case-insensitive dictionary
            containing all the headers in the response, except for
            cookies, which may be accessed via the `cookies`
            attribute.

            Note:

                Multiple instances of a header in the response are
                currently not supported; it is unspecified which value
                will "win" and be represented in `headers`.

        cookies (dict): A dictionary of
            :py:class:`falcon.testing.Cookie` values parsed from the
            response, by name.
        encoding (str): Text encoding of the response body, or ``None``
            if the encoding can not be determined.
        content (bytes): Raw response body, or ``bytes`` if the
            response body was empty.
        text (str): Decoded response body of type ``str``.
            If the content type does not specify an encoding, UTF-8 is
            assumed.
        json (JSON serializable): Deserialized JSON body. Will be ``None`` if
            the body has no content to deserialize. Otherwise, raises an error
            if the response is not valid JSON.
    """

    def __init__(self, iterable, status, headers):
        super().__init__(status, headers)

        self._text = None
        self._content = b''.join(iterable)

    @property
    def content(self) -> bytes:
        return self._content

    @property
    def text(self) -> str:
        if self._text is None:
            if not self.content:
                self._text = ''
            else:
                if self.encoding is None:
                    encoding = 'UTF-8'
                else:
                    encoding = self.encoding

                self._text = self.content.decode(encoding)

        return self._text

    @property
    def json(self) -> Optional[Union[dict, list, str, int, float, bool]]:
        if not self.text:
            return None

        return json_module.loads(self.text)


class StreamedResult(_ResultBase):
    """Encapsulates the streamed result of an ASGI request.

    Args:
        body_chunks (list): A list of body chunks. This list may be
            appended to after a result object has been instantiated.
        status (str): An HTTP status string, including status code and
            reason string
        headers (list): A list of (header_name, header_value) tuples,
            per PEP-3333
        task (asyncio.Task): The scheduled simulated request which may or
            may not have already finished. :meth:`~.finalize`
            will await the task before returning.
        req_event_emitter (~falcon.testing.ASGIRequestEventEmitter): A reference
            to the event emitter used to simulate events sent to the ASGI
            application via its receive() method.
            :meth:`~.finalize` will cause the event emitter to
            simulate an ``'http.disconnect'`` event before returning.

    Attributes:
        status (str): HTTP status string given in the response
        status_code (int): The code portion of the HTTP status string
        headers (CaseInsensitiveDict): A case-insensitive dictionary
            containing all the headers in the response, except for
            cookies, which may be accessed via the `cookies`
            attribute.

            Note:

                Multiple instances of a header in the response are
                currently not supported; it is unspecified which value
                will "win" and be represented in `headers`.

        cookies (dict): A dictionary of
            :py:class:`falcon.testing.Cookie` values parsed from the
            response, by name.
        encoding (str): Text encoding of the response body, or ``None``
            if the encoding can not be determined.
        stream (ResultStream): Raw response body, as a byte stream.
    """

    def __init__(self, body_chunks, status, headers, task, req_event_emitter):
        super().__init__(status, headers)

        self._task = task
        self._stream = ResultBodyStream(body_chunks)
        self._req_event_emitter = req_event_emitter

    @property
    def stream(self) -> ResultBodyStream:
        return self._stream

    async def finalize(self):
        """Finalize the encapsulated simulated request.

        This method causes the request event emitter to begin emitting
        ``'http.disconnect'`` events and then awaits the completion of the
        asyncio task that is running the simulated ASGI request.
        """
        self._req_event_emitter.disconnect()
        await self._task


# NOTE(kgriffs): The default of asgi_disconnect_ttl was chosen to be
#   relatively long (5 minutes) to help testers notice when something
#   appears to be "hanging", which might indicates that the app is
#   not handling the reception of events correctly.
def simulate_request(app, method='GET', path='/', query_string=None,
                     headers=None, content_type=None, body=None, json=None,
                     file_wrapper=None, wsgierrors=None, params=None,
                     params_csv=False, protocol='http', host=helpers.DEFAULT_HOST,
                     remote_addr=None, extras=None, http_version='1.1',
                     port=None, root_path=None, cookies=None, asgi_chunk_size=4096,
                     asgi_disconnect_ttl=300) -> _ResultBase:

    """Simulate a request to a WSGI or ASGI application.

    Performs a request against a WSGI or ASGI application. In the case of
    WSGI, uses :any:`wsgiref.validate` to ensure the response is valid.

    Note:
        In the case of an ASGI request, this method will simulate the entire
        app lifecycle in a single shot, including lifespan and client
        disconnect events. In order to simulate multiple interleaved
        requests, or to test a streaming endpoint (such as one that emits
        server-sent events), :class:`~falcon.testing.ASGIConductor` can be
        used to more precisely control the app lifecycle.

    Keyword Args:
        app (callable): The WSGI or ASGI application to call
        method (str): An HTTP method to use in the request
            (default: 'GET')
        path (str): The URL path to request (default: '/').

            Note:
                The path may contain a query string. However, neither
                `query_string` nor `params` may be specified in this case.

        root_path (str): The initial portion of the request URL's "path" that
            corresponds to the application object, so that the application
            knows its virtual "location". This defaults to the empty string,
            indicating that the application corresponds to the "root" of the
            server.
        protocol: The protocol to use for the URL scheme
            (default: 'http')
        port (int): The TCP port to simulate. Defaults to
            the standard port used by the given scheme (i.e., 80 for 'http'
            and 443 for 'https'). A string may also be passed, as long as
            it can be parsed as an int.
        params (dict): A dictionary of query string parameters,
            where each key is a parameter name, and each value is
            either a ``str`` or something that can be converted
            into a ``str``, or a list of such values. If a ``list``,
            the value will be converted to a comma-delimited string
            of values (e.g., 'thing=1,2,3').
        params_csv (bool): Set to ``True`` to encode list values
            in query string params as comma-separated values
            (e.g., 'thing=1,2,3'). Otherwise, parameters will be encoded by
            specifying multiple instances of the parameter
            (e.g., 'thing=1&thing=2&thing=3'). Defaults to ``False``.
        query_string (str): A raw query string to include in the
            request (default: ``None``). If specified, overrides
            `params`.
        content_type (str): The value to use for the Content-Type header in
            the request. If specified, this value will take precedence over
            any value set for the Content-Type header in the
            `headers` keyword argument. The ``falcon`` module provides a number
            of :ref:`constants for common media types <media_type_constants>`.
        headers (dict): Extra headers as a dict-like (Mapping) object, or an
            iterable yielding a series of two-member (*name*, *value*)
            iterables. Each pair of strings provides the name and value
            for an HTTP header. If desired, multiple header values may be
            combined into a single (*name*, *value*) pair by joining the values
            with a comma when the header in question supports the list
            format (see also RFC 7230 and RFC 7231). Header names are not
            case-sensitive.
        body (str): The body of the request (default ''). The value will be
            encoded as UTF-8 in the WSGI environ. Alternatively, a byte string
            may be passed, in which case it will be used as-is.
        json(JSON serializable): A JSON document to serialize as the
            body of the request (default: ``None``). If specified,
            overrides `body` and sets the Content-Type header to
            ``'application/json'``, overriding any value specified by either
            the `content_type` or `headers` arguments.
        file_wrapper (callable): Callable that returns an iterable,
            to be used as the value for *wsgi.file_wrapper* in the
            WSGI environ (default: ``None``). This can be used to test
            high-performance file transmission when `resp.stream` is
            set to a file-like object.
        host(str): A string to use for the hostname part of the fully
            qualified request URL (default: 'falconframework.org')
        remote_addr (str): A string to use as the remote IP address for the
            request (default: '127.0.0.1'). For WSGI, this corresponds to
            the 'REMOTE_ADDR' environ variable. For ASGI, this corresponds
            to the IP address used for the 'client' field in the connection
            scope.
        http_version (str): The HTTP version to simulate. Must be either
            '2', '2.0', 1.1', '1.0', or '1' (default '1.1'). If set to '1.0',
            the Host header will not be added to the scope.
        wsgierrors (io): The stream to use as *wsgierrors* in the WSGI
            environ (default ``sys.stderr``)
        asgi_chunk_size (int): The maximum number of bytes that will be
            sent to the ASGI app in a single ``'http.request'`` event (default
            4096).
        asgi_disconnect_ttl (int): The maximum number of seconds to wait
            since the request was initiated, before emitting an
            ``'http.disconnect'`` event when the app calls the
            receive() function (default 300).
        extras (dict): Additional values to add to the WSGI
            ``environ`` dictionary or the ASGI scope for the request
            (default: ``None``)
        cookies (dict): Cookies as a dict-like (Mapping) object, or an
            iterable yielding a series of two-member (*name*, *value*)
            iterables. Each pair of items provides the name and value
            for the 'Set-Cookie' header.

    Returns:
        :py:class:`~.Result`: The result of the request
    """

    if _is_asgi_app(app):
        return async_to_sync(
            _simulate_request_asgi,

            app,

            method=method, path=path, query_string=query_string,
            headers=headers, content_type=content_type, body=body, json=json,
            params=params, params_csv=params_csv, protocol=protocol, host=host,
            remote_addr=remote_addr, extras=extras, http_version=http_version,
            port=port, root_path=root_path, asgi_chunk_size=asgi_chunk_size,
            asgi_disconnect_ttl=asgi_disconnect_ttl, cookies=cookies
        )

    path, query_string, headers, body, extras = _prepare_sim_args(
        path, query_string, params, params_csv, content_type, headers, body, json, extras)

    env = helpers.create_environ(
        method=method,
        scheme=protocol,
        path=path,
        query_string=(query_string or ''),
        headers=headers,
        body=body,
        file_wrapper=file_wrapper,
        host=host,
        remote_addr=remote_addr,
        wsgierrors=wsgierrors,
        http_version=http_version,
        port=port,
        root_path=root_path,
        cookies=cookies,
    )

    if 'REQUEST_METHOD' in extras and extras['REQUEST_METHOD'] != method:
        # NOTE(vytas): Even given the duct tape nature of overriding
        # arbitrary environ variables, changing the method can potentially
        # be very confusing, particularly when using specialized
        # simulate_get/post/patch etc methods.
        raise ValueError(
            'WSGI environ extras may not override the request method. '
            'Please use the method parameter.'
        )

    env.update(extras)

    srmock = StartResponseMock()
    validator = wsgiref.validate.validator(app)

    iterable = validator(env, srmock)

    return Result(helpers.closed_wsgi_iterable(iterable),
                  srmock.status, srmock.headers)


# NOTE(kgriffs): The default of asgi_disconnect_ttl was chosen to be
#   relatively long (5 minutes) to help testers notice when something
#   appears to be "hanging", which might indicates that the app is
#   not handling the reception of events correctly.
async def _simulate_request_asgi(
    app, method='GET', path='/', query_string=None,
    headers=None, content_type=None, body=None, json=None, params=None,
    params_csv=True, protocol='http', host=helpers.DEFAULT_HOST,
    remote_addr=None, extras=None, http_version='1.1',
    port=None, root_path=None, asgi_chunk_size=4096,
    asgi_disconnect_ttl=300, cookies=None,

    # NOTE(kgriffs): These are undocumented because they are only
    #   meant to be used internally by the framework (i.e., they are
    #   not part of the public interface.) In case we ever expose
    #   simulate_request_asgi() as part of the public interface, we
    #   don't want these kwargs to be documented.
    _one_shot=True, _stream_result=False,

) -> _ResultBase:

    """Simulate a request to an ASGI application.

    Keyword Args:
        app (callable): The WSGI or ASGI application to call
        method (str): An HTTP method to use in the request
            (default: 'GET')
        path (str): The URL path to request (default: '/').

            Note:
                The path may contain a query string. However, neither
                `query_string` nor `params` may be specified in this case.

        root_path (str): The initial portion of the request URL's "path" that
            corresponds to the application object, so that the application
            knows its virtual "location". This defaults to the empty string,
            indicating that the application corresponds to the "root" of the
            server.
        protocol: The protocol to use for the URL scheme
            (default: 'http')
        port (int): The TCP port to simulate. Defaults to
            the standard port used by the given scheme (i.e., 80 for 'http'
            and 443 for 'https'). A string may also be passed, as long as
            it can be parsed as an int.
        params (dict): A dictionary of query string parameters,
            where each key is a parameter name, and each value is
            either a ``str`` or something that can be converted
            into a ``str``, or a list of such values. If a ``list``,
            the value will be converted to a comma-delimited string
            of values (e.g., 'thing=1,2,3').
        params_csv (bool): Set to ``False`` to encode list values
            in query string params by specifying multiple instances
            of the parameter (e.g., 'thing=1&thing=2&thing=3').
            Otherwise, parameters will be encoded as comma-separated
            values (e.g., 'thing=1,2,3'). Defaults to ``True``.
        query_string (str): A raw query string to include in the
            request (default: ``None``). If specified, overrides
            `params`.
        content_type (str): The value to use for the Content-Type header in
            the request. If specified, this value will take precedence over
            any value set for the Content-Type header in the
            `headers` keyword argument. The ``falcon`` module provides a number
            of :ref:`constants for common media types <media_type_constants>`.
        headers (dict): Extra headers as a dict-like (Mapping) object, or an
            iterable yielding a series of two-member (*name*, *value*)
            iterables. Each pair of strings provides the name and value
            for an HTTP header. If desired, multiple header values may be
            combined into a single (*name*, *value*) pair by joining the values
            with a comma when the header in question supports the list
            format (see also RFC 7230 and RFC 7231). Header names are not
            case-sensitive.
        body (str): The body of the request (default ''). The value will be
            encoded as UTF-8 in the WSGI environ. Alternatively, a byte string
            may be passed, in which case it will be used as-is.
        json(JSON serializable): A JSON document to serialize as the
            body of the request (default: ``None``). If specified,
            overrides `body` and sets the Content-Type header to
            ``'application/json'``, overriding any value specified by either
            the `content_type` or `headers` arguments.
        host(str): A string to use for the hostname part of the fully
            qualified request URL (default: 'falconframework.org')
        remote_addr (str): A string to use as the remote IP address for the
            request (default: '127.0.0.1'). For WSGI, this corresponds to
            the 'REMOTE_ADDR' environ variable. For ASGI, this corresponds
            to the IP address used for the 'client' field in the connection
            scope.
        http_version (str): The HTTP version to simulate. Must be either
            '2', '2.0', 1.1', '1.0', or '1' (default '1.1'). If set to '1.0',
            the Host header will not be added to the scope.
        asgi_chunk_size (int): The maximum number of bytes that will be
            sent to the ASGI app in a single ``'http.request'`` event (default
            4096).
        asgi_disconnect_ttl (int): The maximum number of seconds to wait
            since the request was initiated, before emitting an
            ``'http.disconnect'`` event when the app calls the
            receive() function (default 300).
        extras (dict): Additional values to add to the WSGI
            ``environ`` dictionary or the ASGI scope for the request
            (default: ``None``)
        cookies (dict): Cookies as a dict-like (Mapping) object, or an
            iterable yielding a series of two-member (*name*, *value*)
            iterables. Each pair of items provides the name and value
            for the 'Set-Cookie' header.

    Returns:
        :py:class:`~.Result`: The result of the request
    """

    path, query_string, headers, body, extras = _prepare_sim_args(
        path, query_string, params, params_csv, content_type, headers, body, json, extras)

    # ---------------------------------------------------------------------
    # NOTE(kgriffs): 'http' scope
    # ---------------------------------------------------------------------
    content_length = None

    if body is not None:
        if isinstance(body, str):
            body = body.encode()

        content_length = len(body)

    http_scope = helpers.create_scope(
        path=path,
        query_string=query_string,
        method=method,
        headers=headers,
        host=host,
        scheme=protocol,
        port=port,
        http_version=http_version,
        remote_addr=remote_addr,
        root_path=root_path,
        content_length=content_length,
        cookies=cookies,
    )

    if 'method' in extras and extras['method'] != method.upper():
        raise ValueError(
            'ASGI scope extras may not override the request method. '
            'Please use the method parameter.'
        )

    http_scope.update(extras)
    # ---------------------------------------------------------------------

    if asgi_disconnect_ttl == 0:  # Special case
        disconnect_at = 0
    else:
        disconnect_at = time.time() + max(0, asgi_disconnect_ttl)

    req_event_emitter = helpers.ASGIRequestEventEmitter(
        (body or b''),
        chunk_size=asgi_chunk_size,
        disconnect_at=disconnect_at,
    )

    resp_event_collector = helpers.ASGIResponseEventCollector()

    if not _one_shot:
        task_req = create_task(app(http_scope, req_event_emitter, resp_event_collector))

        if _stream_result:
            # NOTE(kgriffs): Wait until the response has been started and give
            #   the task a chance to progress. Otherwise, we won't have a
            #   status or headers to pass to StreamedResult.
            while not resp_event_collector.status:
                await asyncio.sleep(0)

            return StreamedResult(resp_event_collector.body_chunks,
                                  code_to_http_status(resp_event_collector.status),
                                  resp_event_collector.headers,
                                  task_req,
                                  req_event_emitter)

        req_event_emitter.disconnect()
        await task_req
        return Result(resp_event_collector.body_chunks,
                      code_to_http_status(resp_event_collector.status),
                      resp_event_collector.headers)

    # ---------------------------------------------------------------------
    # NOTE(kgriffs): 'lifespan' scope
    # ---------------------------------------------------------------------
    lifespan_scope = {
        'type': ScopeType.LIFESPAN,
        'asgi': {
            'version': '3.0',
            'spec_version': '2.0',
        },
    }

    shutting_down = asyncio.Condition()
    lifespan_event_emitter = helpers.ASGILifespanEventEmitter(shutting_down)
    lifespan_event_collector = helpers.ASGIResponseEventCollector()
    # ---------------------------------------------------------------------

    async def conductor():
        # NOTE(kgriffs): We assume this is a Falcon ASGI app, which supports
        #   the lifespan protocol and thus we do not need to catch
        #   exceptions that would signify no lifespan protocol support.
        task_lifespan = get_running_loop().create_task(
            app(lifespan_scope, lifespan_event_emitter, lifespan_event_collector)
        )

        await _wait_for_startup(lifespan_event_collector.events)

        task_req = create_task(app(http_scope, req_event_emitter, resp_event_collector))
        req_event_emitter.disconnect()
        await task_req

        # NOTE(kgriffs): Notify lifespan_event_emitter that it is OK
        #   to proceed.
        async with shutting_down:
            shutting_down.notify()

        await _wait_for_shutdown(lifespan_event_collector.events)
        await task_lifespan

    await conductor()

    if resp_event_collector.status is None:
        # NOTE(kgriffs): An immediate disconnect was simulated, and so
        #   the app could not return a status.
        raise ConnectionError('An immediate disconnect was simulated.')

    return Result(resp_event_collector.body_chunks,
                  code_to_http_status(resp_event_collector.status),
                  resp_event_collector.headers)


class ASGIConductor:
    """Test conductor for ASGI apps.

    This class provides more control over the lifecycle of a simulated
    request as compared to :class:`~.TestClient`. In addition, the conductor's
    asynchronous interface affords interleaved requests and the testing of
    streaming protocols such as
    :attr:`Server-Sent Events (SSE) <falcon.asgi.Response.sse>`
    and :ref:`WebSocket <ws>`.

    :class:`~.ASGIConductor` is implemented as a context manager. Upon
    entering and exiting the context, the appropriate ASGI lifespan events
    will be simulated.

    Within the context, HTTP requests can be simulated using an interface
    that is similar to :class:`~.TestClient`, except that all ``simulate_*()``
    methods are coroutines::

        async with testing.ASGIConductor(some_app) as conductor:
            async def post_events():
                for i in range(100):
                    await conductor.simulate_post('/events', json={'id': i}):
                    await asyncio.sleep(0.01)

            async def get_events_sse():
                # Here, we will get only some of the single server-sent events
                # because the non-streaming method is "single-shot". In other
                # words, simulate_get() will emit a client disconnect event
                # into the app before returning.
                result = await conductor.simulate_get('/events')

                # Alternatively, we can use simulate_get_stream() as a context
                # manager to perform a series of reads on the result body that
                # are interleaved with the execution of the post_events()
                # coroutine.
                async with conductor.simulate_get_stream('/events') as sr:
                    while some_condition:
                        # Read next body chunk that was received (if any).
                        chunk = await sr.stream.read()

                        if chunk:
                            # TODO: Do something with the chunk
                            pass

                    # Exiting the context causes the request event emitter to
                    # begin emitting ``'http.disconnect'`` events and then awaits
                    # the completion of the asyncio task that is running the
                    # simulated ASGI request.

            asyncio.gather(post_events(), get_events_sse())

    Note:
        Because the :class:`~.ASGIConductor` interface uses coroutines,
        it cannot be used directly with synchronous testing frameworks such as
        pytest.

        As a workaround, the test can be adapted by wrapping it in
        an inline async function and then invoking it via
        :meth:`falcon.async_to_sync` or decorating the test function
        with :meth:`falcon.runs_sync`.

        Alternatively, you can try searching PyPI to see if an async plugin is
        available for your testing framework of choice. For example, the
        ``pytest-asyncio`` plugin is available for ``pytest`` users.

    Args:
        app (callable): An ASGI application to target when simulating
            requests.

    Keyword Arguments:
        headers (dict): Default headers to set on every request (default
            ``None``). These defaults may be overridden by passing values
            for the same headers to one of the ``simulate_*()`` methods.

    Attributes:
        app: The app that this client instance was configured to use.

    """
    def __init__(self, app, headers=None):
        if not _is_asgi_app(app):
            raise CompatibilityError('ASGIConductor may only be used with an ASGI app')

        self.app = app
        self._default_headers = headers

        self._shutting_down = asyncio.Condition()
        self._lifespan_event_collector = helpers.ASGIResponseEventCollector()
        self._lifespan_task = None

    async def __aenter__(self):
        lifespan_scope = {
            'type': ScopeType.LIFESPAN,
            'asgi': {
                'version': '3.0',
                'spec_version': '2.0',
            },
        }

        lifespan_event_emitter = helpers.ASGILifespanEventEmitter(self._shutting_down)

        # NOTE(kgriffs): We assume this is a Falcon ASGI app, which supports
        #   the lifespan protocol and thus we do not need to catch
        #   exceptions that would signify no lifespan protocol support.
        self._lifespan_task = get_running_loop().create_task(
            self.app(lifespan_scope, lifespan_event_emitter, self._lifespan_event_collector)
        )

        await _wait_for_startup(self._lifespan_event_collector.events)

        return self

    async def __aexit__(self, ex_type, ex, tb):
        if ex_type:
            return False

        # NOTE(kgriffs): Notify lifespan_event_emitter that it is OK
        #   to proceed.
        async with self._shutting_down:
            self._shutting_down.notify()

        await _wait_for_shutdown(self._lifespan_event_collector.events)
        await self._lifespan_task

        return True

    async def simulate_get(self, path='/', **kwargs) -> _ResultBase:
        """Simulate a GET request to an ASGI application.

        (See also: :py:meth:`falcon.testing.simulate_get`)
        """
        return await self.simulate_request('GET', path, **kwargs)

    def simulate_get_stream(self, path='/', **kwargs):
        """Simulate a GET request to an ASGI application with a streamed response.

        (See also: :py:meth:`falcon.testing.simulate_get` for a list of
        supported keyword arguments.)

        This method returns an async context manager that can be used to obtain
        a managed :class:`~.StreamedResult` instance. Exiting the context
        will automatically finalize the result object, causing the request
        event emitter to begin emitting ``'http.disconnect'`` events and then
        await the completion of the task that is running the simulated ASGI
        request.

        In the following example, a series of streamed body chunks are read
        from the response::

            async with conductor.simulate_get_stream('/events') as sr:
                while some_condition:
                    # Read next body chunk that was received (if any).
                    chunk = await sr.stream.read()

                    if chunk:
                        # TODO: Do something with the chunk. For example,
                        #   a series of server-sent events could be validated
                        #   by concatenating the chunks and splitting on
                        #   double-newlines to obtain individual events.
                        pass

        """

        kwargs['_stream_result'] = True

        return _AsyncContextManager(self.simulate_request('GET', path, **kwargs))

    def simulate_ws(self, path='/', **kwargs):
        """Simulate a WebSocket connection to an ASGI application.

        All keyword arguments are passed through to
        :py:meth:`falcon.testing.create_scope_ws`.

        This method returns an async context manager that can be used to obtain
        a managed :class:`falcon.testing.ASGIWebSocketSimulator` instance.
        Exiting the context will simulate a close on the WebSocket (if not
        already closed) and await the completion of the task that is
        running the simulated ASGI request.

        In the following example, a series of WebSocket TEXT events are
        received from the ASGI app::

            async with conductor.simulate_ws('/events') as ws:
                while some_condition:
                    message = await ws.receive_text()

        """

        scope = helpers.create_scope_ws(path=path, **kwargs)
        ws = helpers.ASGIWebSocketSimulator()

        task_req = create_task(self.app(scope, ws._emit, ws._collect))

        return _WSContextManager(ws, task_req)

    async def simulate_head(self, path='/', **kwargs) -> _ResultBase:
        """Simulate a HEAD request to an ASGI application.

        (See also: :py:meth:`falcon.testing.simulate_head`)
        """
        return await self.simulate_request('HEAD', path, **kwargs)

    async def simulate_post(self, path='/', **kwargs) -> _ResultBase:
        """Simulate a POST request to an ASGI application.

        (See also: :py:meth:`falcon.testing.simulate_post`)
        """
        return await self.simulate_request('POST', path, **kwargs)

    async def simulate_put(self, path='/', **kwargs) -> _ResultBase:
        """Simulate a PUT request to an ASGI application.

        (See also: :py:meth:`falcon.testing.simulate_put`)
        """
        return await self.simulate_request('PUT', path, **kwargs)

    async def simulate_options(self, path='/', **kwargs) -> _ResultBase:
        """Simulate an OPTIONS request to an ASGI application.

        (See also: :py:meth:`falcon.testing.simulate_options`)
        """
        return await self.simulate_request('OPTIONS', path, **kwargs)

    async def simulate_patch(self, path='/', **kwargs) -> _ResultBase:
        """Simulate a PATCH request to an ASGI application.

        (See also: :py:meth:`falcon.testing.simulate_patch`)
        """
        return await self.simulate_request('PATCH', path, **kwargs)

    async def simulate_delete(self, path='/', **kwargs) -> _ResultBase:
        """Simulate a DELETE request to an ASGI application.

        (See also: :py:meth:`falcon.testing.simulate_delete`)
        """
        return await self.simulate_request('DELETE', path, **kwargs)

    async def simulate_request(self, *args, **kwargs) -> _ResultBase:
        """Simulate a request to an ASGI application.

        Wraps :py:meth:`falcon.testing.simulate_request` to perform a
        WSGI request directly against ``self.app``. Equivalent to::

            falcon.testing.simulate_request(self.app, *args, **kwargs)
        """

        if self._default_headers:
            # NOTE(kgriffs): Handle the case in which headers is explicitly
            # set to None.
            additional_headers = kwargs.get('headers', {}) or {}

            merged_headers = self._default_headers.copy()
            merged_headers.update(additional_headers)

            kwargs['headers'] = merged_headers

        # NOTE(kgriffs): The conductor takes care of startup/shutdown
        kwargs['_one_shot'] = False

        return await _simulate_request_asgi(self.app, *args, **kwargs)


def simulate_get(app, path, **kwargs) -> _ResultBase:
    """Simulate a GET request to a WSGI or ASGI application.

    Equivalent to::

         simulate_request(app, 'GET', path, **kwargs)

    Note:
        In the case of an ASGI request, this method will simulate the entire
        app lifecycle in a single shot, including lifespan and client
        disconnect events. In order to simulate multiple interleaved
        requests, or to test a streaming endpoint (such as one that emits
        server-sent events), :class:`~falcon.testing.ASGIConductor` can be
        used to more precisely control the app lifecycle.

    Args:
        app (callable): The application to call
        path (str): The URL path to request

            Note:
                The path may contain a query string. However, neither
                `query_string` nor `params` may be specified in this case.

    Keyword Args:
        root_path (str): The initial portion of the request URL's "path" that
            corresponds to the application object, so that the application
            knows its virtual "location". This defaults to the empty string,
            indicating that the application corresponds to the "root" of the
            server.
        protocol: The protocol to use for the URL scheme
            (default: 'http')
        port (int): The TCP port to simulate. Defaults to
            the standard port used by the given scheme (i.e., 80 for 'http'
            and 443 for 'https'). A string may also be passed, as long as
            it can be parsed as an int.
        params (dict): A dictionary of query string parameters,
            where each key is a parameter name, and each value is
            either a ``str`` or something that can be converted
            into a ``str``, or a list of such values. If a ``list``,
            the value will be converted to a comma-delimited string
            of values (e.g., 'thing=1,2,3').
        params_csv (bool): Set to ``True`` to encode list values
            in query string params as comma-separated values
            (e.g., 'thing=1,2,3'). Otherwise, parameters will be encoded by
            specifying multiple instances of the parameter
            (e.g., 'thing=1&thing=2&thing=3'). Defaults to ``False``.
        query_string (str): A raw query string to include in the
            request (default: ``None``). If specified, overrides
            `params`.
        headers (dict): Extra headers as a dict-like (Mapping) object, or an
            iterable yielding a series of two-member (*name*, *value*)
            iterables. Each pair of strings provides the name and value
            for an HTTP header. If desired, multiple header values may be
            combined into a single (*name*, *value*) pair by joining the values
            with a comma when the header in question supports the list
            format (see also RFC 7230 and RFC 7231). Header names are not
            case-sensitive.
        file_wrapper (callable): Callable that returns an iterable,
            to be used as the value for *wsgi.file_wrapper* in the
            WSGI environ (default: ``None``). This can be used to test
            high-performance file transmission when `resp.stream` is
            set to a file-like object.
        host(str): A string to use for the hostname part of the fully
            qualified request URL (default: 'falconframework.org')
        remote_addr (str): A string to use as the remote IP address for the
            request (default: '127.0.0.1'). For WSGI, this corresponds to
            the 'REMOTE_ADDR' environ variable. For ASGI, this corresponds
            to the IP address used for the 'client' field in the connection
            scope.
        http_version (str): The HTTP version to simulate. Must be either
            '2', '2.0', 1.1', '1.0', or '1' (default '1.1'). If set to '1.0',
            the Host header will not be added to the scope.
        wsgierrors (io): The stream to use as *wsgierrors* in the WSGI
            environ (default ``sys.stderr``)
        asgi_chunk_size (int): The maximum number of bytes that will be
            sent to the ASGI app in a single ``'http.request'`` event (default
            4096).
        asgi_disconnect_ttl (int): The maximum number of seconds to wait
            since the request was initiated, before emitting an
            ``'http.disconnect'`` event when the app calls the
            receive() function (default 300). Set to ``0`` to simulate an
            immediate disconnection without first emitting ``'http.request'``.
        extras (dict): Additional values to add to the WSGI
            ``environ`` dictionary or the ASGI scope for the request
            (default: ``None``)
        cookies (dict): Cookies as a dict-like (Mapping) object, or an
            iterable yielding a series of two-member (*name*, *value*)
            iterables. Each pair of items provides the name and value
            for the 'Set-Cookie' header.

    Returns:
        :py:class:`~.Result`: The result of the request
    """

    return simulate_request(app, 'GET', path, **kwargs)


def simulate_head(app, path, **kwargs) -> _ResultBase:
    """Simulate a HEAD request to a WSGI or ASGI application.

    Equivalent to::

         simulate_request(app, 'HEAD', path, **kwargs)

    Note:
        In the case of an ASGI request, this method will simulate the entire
        app lifecycle in a single shot, including lifespan and client
        disconnect events. In order to simulate multiple interleaved
        requests, or to test a streaming endpoint (such as one that emits
        server-sent events), :class:`~falcon.testing.ASGIConductor` can be
        used to more precisely control the app lifecycle.

    Args:
        app (callable): The application to call
        path (str): The URL path to request

            Note:
                The path may contain a query string. However, neither
                `query_string` nor `params` may be specified in this case.

    Keyword Args:
        root_path (str): The initial portion of the request URL's "path" that
            corresponds to the application object, so that the application
            knows its virtual "location". This defaults to the empty string,
            indicating that the application corresponds to the "root" of the
            server.
        protocol: The protocol to use for the URL scheme
            (default: 'http')
        port (int): The TCP port to simulate. Defaults to
            the standard port used by the given scheme (i.e., 80 for 'http'
            and 443 for 'https'). A string may also be passed, as long as
            it can be parsed as an int.
        params (dict): A dictionary of query string parameters,
            where each key is a parameter name, and each value is
            either a ``str`` or something that can be converted
            into a ``str``, or a list of such values. If a ``list``,
            the value will be converted to a comma-delimited string
            of values (e.g., 'thing=1,2,3').
        params_csv (bool): Set to ``True`` to encode list values
            in query string params as comma-separated values
            (e.g., 'thing=1,2,3'). Otherwise, parameters will be encoded by
            specifying multiple instances of the parameter
            (e.g., 'thing=1&thing=2&thing=3'). Defaults to ``False``.
        query_string (str): A raw query string to include in the
            request (default: ``None``). If specified, overrides
            `params`.
        headers (dict): Extra headers as a dict-like (Mapping) object, or an
            iterable yielding a series of two-member (*name*, *value*)
            iterables. Each pair of strings provides the name and value
            for an HTTP header. If desired, multiple header values may be
            combined into a single (*name*, *value*) pair by joining the values
            with a comma when the header in question supports the list
            format (see also RFC 7230 and RFC 7231). Header names are not
            case-sensitive.
        host(str): A string to use for the hostname part of the fully
            qualified request URL (default: 'falconframework.org')
        remote_addr (str): A string to use as the remote IP address for the
            request (default: '127.0.0.1'). For WSGI, this corresponds to
            the 'REMOTE_ADDR' environ variable. For ASGI, this corresponds
            to the IP address used for the 'client' field in the connection
            scope.
        http_version (str): The HTTP version to simulate. Must be either
            '2', '2.0', 1.1', '1.0', or '1' (default '1.1'). If set to '1.0',
            the Host header will not be added to the scope.
        wsgierrors (io): The stream to use as *wsgierrors* in the WSGI
            environ (default ``sys.stderr``)
        asgi_chunk_size (int): The maximum number of bytes that will be
            sent to the ASGI app in a single ``'http.request'`` event (default
            4096).
        asgi_disconnect_ttl (int): The maximum number of seconds to wait
            since the request was initiated, before emitting an
            ``'http.disconnect'`` event when the app calls the
            receive() function (default 300). Set to ``0`` to simulate an
            immediate disconnection without first emitting ``'http.request'``.
        extras (dict): Additional values to add to the WSGI
            ``environ`` dictionary or the ASGI scope for the request
            (default: ``None``)
        cookies (dict): Cookies as a dict-like (Mapping) object, or an
            iterable yielding a series of two-member (*name*, *value*)
            iterables. Each pair of items provides the name and value
            for the 'Set-Cookie' header.

    Returns:
        :py:class:`~.Result`: The result of the request
    """
    return simulate_request(app, 'HEAD', path, **kwargs)


def simulate_post(app, path, **kwargs) -> _ResultBase:
    """Simulate a POST request to a WSGI or ASGI application.

    Equivalent to::

         simulate_request(app, 'POST', path, **kwargs)

    Note:
        In the case of an ASGI request, this method will simulate the entire
        app lifecycle in a single shot, including lifespan and client
        disconnect events. In order to simulate multiple interleaved
        requests, or to test a streaming endpoint (such as one that emits
        server-sent events), :class:`~falcon.testing.ASGIConductor` can be
        used to more precisely control the app lifecycle.

    Args:
        app (callable): The application to call
        path (str): The URL path to request

    Keyword Args:
        root_path (str): The initial portion of the request URL's "path" that
            corresponds to the application object, so that the application
            knows its virtual "location". This defaults to the empty string,
            indicating that the application corresponds to the "root" of the
            server.
        protocol: The protocol to use for the URL scheme
            (default: 'http')
        port (int): The TCP port to simulate. Defaults to
            the standard port used by the given scheme (i.e., 80 for 'http'
            and 443 for 'https'). A string may also be passed, as long as
            it can be parsed as an int.
        params (dict): A dictionary of query string parameters,
            where each key is a parameter name, and each value is
            either a ``str`` or something that can be converted
            into a ``str``, or a list of such values. If a ``list``,
            the value will be converted to a comma-delimited string
            of values (e.g., 'thing=1,2,3').
        params_csv (bool): Set to ``True`` to encode list values
            in query string params as comma-separated values
            (e.g., 'thing=1,2,3'). Otherwise, parameters will be encoded by
            specifying multiple instances of the parameter
            (e.g., 'thing=1&thing=2&thing=3'). Defaults to ``False``.
        query_string (str): A raw query string to include in the
            request (default: ``None``). If specified, overrides
            `params`.
        content_type (str): The value to use for the Content-Type header in
            the request. If specified, this value will take precedence over
            any value set for the Content-Type header in the
            `headers` keyword argument. The ``falcon`` module provides a number
            of :ref:`constants for common media types <media_type_constants>`.
        headers (dict): Extra headers as a dict-like (Mapping) object, or an
            iterable yielding a series of two-member (*name*, *value*)
            iterables. Each pair of strings provides the name and value
            for an HTTP header. If desired, multiple header values may be
            combined into a single (*name*, *value*) pair by joining the values
            with a comma when the header in question supports the list
            format (see also RFC 7230 and RFC 7231). Header names are not
            case-sensitive.
        body (str): The body of the request (default ''). The value will be
            encoded as UTF-8 in the WSGI environ. Alternatively, a byte string
            may be passed, in which case it will be used as-is.
        json(JSON serializable): A JSON document to serialize as the
            body of the request (default: ``None``). If specified,
            overrides `body` and sets the Content-Type header to
            ``'application/json'``, overriding any value specified by either
            the `content_type` or `headers` arguments.
        file_wrapper (callable): Callable that returns an iterable,
            to be used as the value for *wsgi.file_wrapper* in the
            WSGI environ (default: ``None``). This can be used to test
            high-performance file transmission when `resp.stream` is
            set to a file-like object.
        host(str): A string to use for the hostname part of the fully
            qualified request URL (default: 'falconframework.org')
        remote_addr (str): A string to use as the remote IP address for the
            request (default: '127.0.0.1'). For WSGI, this corresponds to
            the 'REMOTE_ADDR' environ variable. For ASGI, this corresponds
            to the IP address used for the 'client' field in the connection
            scope.
        http_version (str): The HTTP version to simulate. Must be either
            '2', '2.0', 1.1', '1.0', or '1' (default '1.1'). If set to '1.0',
            the Host header will not be added to the scope.
        wsgierrors (io): The stream to use as *wsgierrors* in the WSGI
            environ (default ``sys.stderr``)
        asgi_chunk_size (int): The maximum number of bytes that will be
            sent to the ASGI app in a single ``'http.request'`` event (default
            4096).
        asgi_disconnect_ttl (int): The maximum number of seconds to wait
            since the request was initiated, before emitting an
            ``'http.disconnect'`` event when the app calls the
            receive() function (default 300). Set to ``0`` to simulate an
            immediate disconnection without first emitting ``'http.request'``.
        extras (dict): Additional values to add to the WSGI
            ``environ`` dictionary or the ASGI scope for the request
            (default: ``None``)
        cookies (dict): Cookies as a dict-like (Mapping) object, or an
            iterable yielding a series of two-member (*name*, *value*)
            iterables. Each pair of items provides the name and value
            for the 'Set-Cookie' header.

    Returns:
        :py:class:`~.Result`: The result of the request
    """
    return simulate_request(app, 'POST', path, **kwargs)


def simulate_put(app, path, **kwargs) -> _ResultBase:
    """Simulate a PUT request to a WSGI or ASGI application.

    Equivalent to::

         simulate_request(app, 'PUT', path, **kwargs)

    Note:
        In the case of an ASGI request, this method will simulate the entire
        app lifecycle in a single shot, including lifespan and client
        disconnect events. In order to simulate multiple interleaved
        requests, or to test a streaming endpoint (such as one that emits
        server-sent events), :class:`~falcon.testing.ASGIConductor` can be
        used to more precisely control the app lifecycle.

    Args:
        app (callable): The application to call
        path (str): The URL path to request

    Keyword Args:
        root_path (str): The initial portion of the request URL's "path" that
            corresponds to the application object, so that the application
            knows its virtual "location". This defaults to the empty string,
            indicating that the application corresponds to the "root" of the
            server.
        protocol: The protocol to use for the URL scheme
            (default: 'http')
        port (int): The TCP port to simulate. Defaults to
            the standard port used by the given scheme (i.e., 80 for 'http'
            and 443 for 'https'). A string may also be passed, as long as
            it can be parsed as an int.
        params (dict): A dictionary of query string parameters,
            where each key is a parameter name, and each value is
            either a ``str`` or something that can be converted
            into a ``str``, or a list of such values. If a ``list``,
            the value will be converted to a comma-delimited string
            of values (e.g., 'thing=1,2,3').
        params_csv (bool): Set to ``True`` to encode list values
            in query string params as comma-separated values
            (e.g., 'thing=1,2,3'). Otherwise, parameters will be encoded by
            specifying multiple instances of the parameter
            (e.g., 'thing=1&thing=2&thing=3'). Defaults to ``False``.
        query_string (str): A raw query string to include in the
            request (default: ``None``). If specified, overrides
            `params`.
        content_type (str): The value to use for the Content-Type header in
            the request. If specified, this value will take precedence over
            any value set for the Content-Type header in the
            `headers` keyword argument. The ``falcon`` module provides a number
            of :ref:`constants for common media types <media_type_constants>`.
        headers (dict): Extra headers as a dict-like (Mapping) object, or an
            iterable yielding a series of two-member (*name*, *value*)
            iterables. Each pair of strings provides the name and value
            for an HTTP header. If desired, multiple header values may be
            combined into a single (*name*, *value*) pair by joining the values
            with a comma when the header in question supports the list
            format (see also RFC 7230 and RFC 7231). Header names are not
            case-sensitive.
        body (str): The body of the request (default ''). The value will be
            encoded as UTF-8 in the WSGI environ. Alternatively, a byte string
            may be passed, in which case it will be used as-is.
        json(JSON serializable): A JSON document to serialize as the
            body of the request (default: ``None``). If specified,
            overrides `body` and sets the Content-Type header to
            ``'application/json'``, overriding any value specified by either
            the `content_type` or `headers` arguments.
        file_wrapper (callable): Callable that returns an iterable,
            to be used as the value for *wsgi.file_wrapper* in the
            WSGI environ (default: ``None``). This can be used to test
            high-performance file transmission when `resp.stream` is
            set to a file-like object.
        host(str): A string to use for the hostname part of the fully
            qualified request URL (default: 'falconframework.org')
        remote_addr (str): A string to use as the remote IP address for the
            request (default: '127.0.0.1'). For WSGI, this corresponds to
            the 'REMOTE_ADDR' environ variable. For ASGI, this corresponds
            to the IP address used for the 'client' field in the connection
            scope.
        http_version (str): The HTTP version to simulate. Must be either
            '2', '2.0', 1.1', '1.0', or '1' (default '1.1'). If set to '1.0',
            the Host header will not be added to the scope.
        wsgierrors (io): The stream to use as *wsgierrors* in the WSGI
            environ (default ``sys.stderr``)
        asgi_chunk_size (int): The maximum number of bytes that will be
            sent to the ASGI app in a single ``'http.request'`` event (default
            4096).
        asgi_disconnect_ttl (int): The maximum number of seconds to wait
            since the request was initiated, before emitting an
            ``'http.disconnect'`` event when the app calls the
            receive() function (default 300). Set to ``0`` to simulate an
            immediate disconnection without first emitting ``'http.request'``.
        extras (dict): Additional values to add to the WSGI
            ``environ`` dictionary or the ASGI scope for the request
            (default: ``None``)
        cookies (dict): Cookies as a dict-like (Mapping) object, or an
            iterable yielding a series of two-member (*name*, *value*)
            iterables. Each pair of items provides the name and value
            for the 'Set-Cookie' header.

    Returns:
        :py:class:`~.Result`: The result of the request
    """
    return simulate_request(app, 'PUT', path, **kwargs)


def simulate_options(app, path, **kwargs) -> _ResultBase:
    """Simulate an OPTIONS request to a WSGI or ASGI application.

    Equivalent to::

         simulate_request(app, 'OPTIONS', path, **kwargs)

    Note:
        In the case of an ASGI request, this method will simulate the entire
        app lifecycle in a single shot, including lifespan and client
        disconnect events. In order to simulate multiple interleaved
        requests, or to test a streaming endpoint (such as one that emits
        server-sent events), :class:`~falcon.testing.ASGIConductor` can be
        used to more precisely control the app lifecycle.

    Args:
        app (callable): The application to call
        path (str): The URL path to request

    Keyword Args:
        root_path (str): The initial portion of the request URL's "path" that
            corresponds to the application object, so that the application
            knows its virtual "location". This defaults to the empty string,
            indicating that the application corresponds to the "root" of the
            server.
        protocol: The protocol to use for the URL scheme
            (default: 'http')
        port (int): The TCP port to simulate. Defaults to
            the standard port used by the given scheme (i.e., 80 for 'http'
            and 443 for 'https'). A string may also be passed, as long as
            it can be parsed as an int.
        params (dict): A dictionary of query string parameters,
            where each key is a parameter name, and each value is
            either a ``str`` or something that can be converted
            into a ``str``, or a list of such values. If a ``list``,
            the value will be converted to a comma-delimited string
            of values (e.g., 'thing=1,2,3').
        params_csv (bool): Set to ``True`` to encode list values
            in query string params as comma-separated values
            (e.g., 'thing=1,2,3'). Otherwise, parameters will be encoded by
            specifying multiple instances of the parameter
            (e.g., 'thing=1&thing=2&thing=3'). Defaults to ``False``.
        query_string (str): A raw query string to include in the
            request (default: ``None``). If specified, overrides
            `params`.
        headers (dict): Extra headers as a dict-like (Mapping) object, or an
            iterable yielding a series of two-member (*name*, *value*)
            iterables. Each pair of strings provides the name and value
            for an HTTP header. If desired, multiple header values may be
            combined into a single (*name*, *value*) pair by joining the values
            with a comma when the header in question supports the list
            format (see also RFC 7230 and RFC 7231). Header names are not
            case-sensitive.
        host(str): A string to use for the hostname part of the fully
            qualified request URL (default: 'falconframework.org')
        remote_addr (str): A string to use as the remote IP address for the
            request (default: '127.0.0.1'). For WSGI, this corresponds to
            the 'REMOTE_ADDR' environ variable. For ASGI, this corresponds
            to the IP address used for the 'client' field in the connection
            scope.
        http_version (str): The HTTP version to simulate. Must be either
            '2', '2.0', 1.1', '1.0', or '1' (default '1.1'). If set to '1.0',
            the Host header will not be added to the scope.
        wsgierrors (io): The stream to use as *wsgierrors* in the WSGI
            environ (default ``sys.stderr``)
        asgi_chunk_size (int): The maximum number of bytes that will be
            sent to the ASGI app in a single ``'http.request'`` event (default
            4096).
        asgi_disconnect_ttl (int): The maximum number of seconds to wait
            since the request was initiated, before emitting an
            ``'http.disconnect'`` event when the app calls the
            receive() function (default 300). Set to ``0`` to simulate an
            immediate disconnection without first emitting ``'http.request'``.
        extras (dict): Additional values to add to the WSGI
            ``environ`` dictionary or the ASGI scope for the request
            (default: ``None``)

    Returns:
        :py:class:`~.Result`: The result of the request
    """
    return simulate_request(app, 'OPTIONS', path, **kwargs)


def simulate_patch(app, path, **kwargs) -> _ResultBase:
    """Simulate a PATCH request to a WSGI or ASGI application.

    Equivalent to::

         simulate_request(app, 'PATCH', path, **kwargs)

    Note:
        In the case of an ASGI request, this method will simulate the entire
        app lifecycle in a single shot, including lifespan and client
        disconnect events. In order to simulate multiple interleaved
        requests, or to test a streaming endpoint (such as one that emits
        server-sent events), :class:`~falcon.testing.ASGIConductor` can be
        used to more precisely control the app lifecycle.

    Args:
        app (callable): The application to call
        path (str): The URL path to request

    Keyword Args:
        root_path (str): The initial portion of the request URL's "path" that
            corresponds to the application object, so that the application
            knows its virtual "location". This defaults to the empty string,
            indicating that the application corresponds to the "root" of the
            server.
        protocol: The protocol to use for the URL scheme
            (default: 'http')
        port (int): The TCP port to simulate. Defaults to
            the standard port used by the given scheme (i.e., 80 for 'http'
            and 443 for 'https'). A string may also be passed, as long as
            it can be parsed as an int.
        params (dict): A dictionary of query string parameters,
            where each key is a parameter name, and each value is
            either a ``str`` or something that can be converted
            into a ``str``, or a list of such values. If a ``list``,
            the value will be converted to a comma-delimited string
            of values (e.g., 'thing=1,2,3').
        params_csv (bool): Set to ``True`` to encode list values
            in query string params as comma-separated values
            (e.g., 'thing=1,2,3'). Otherwise, parameters will be encoded by
            specifying multiple instances of the parameter
            (e.g., 'thing=1&thing=2&thing=3'). Defaults to ``False``.
        query_string (str): A raw query string to include in the
            request (default: ``None``). If specified, overrides
            `params`.
        content_type (str): The value to use for the Content-Type header in
            the request. If specified, this value will take precedence over
            any value set for the Content-Type header in the
            `headers` keyword argument. The ``falcon`` module provides a number
            of :ref:`constants for common media types <media_type_constants>`.
        headers (dict): Extra headers as a dict-like (Mapping) object, or an
            iterable yielding a series of two-member (*name*, *value*)
            iterables. Each pair of strings provides the name and value
            for an HTTP header. If desired, multiple header values may be
            combined into a single (*name*, *value*) pair by joining the values
            with a comma when the header in question supports the list
            format (see also RFC 7230 and RFC 7231). Header names are not
            case-sensitive.
        body (str): The body of the request (default ''). The value will be
            encoded as UTF-8 in the WSGI environ. Alternatively, a byte string
            may be passed, in which case it will be used as-is.
        json(JSON serializable): A JSON document to serialize as the
            body of the request (default: ``None``). If specified,
            overrides `body` and sets the Content-Type header to
            ``'application/json'``, overriding any value specified by either
            the `content_type` or `headers` arguments.
        host(str): A string to use for the hostname part of the fully
            qualified request URL (default: 'falconframework.org')
        remote_addr (str): A string to use as the remote IP address for the
            request (default: '127.0.0.1'). For WSGI, this corresponds to
            the 'REMOTE_ADDR' environ variable. For ASGI, this corresponds
            to the IP address used for the 'client' field in the connection
            scope.
        http_version (str): The HTTP version to simulate. Must be either
            '2', '2.0', 1.1', '1.0', or '1' (default '1.1'). If set to '1.0',
            the Host header will not be added to the scope.
        wsgierrors (io): The stream to use as *wsgierrors* in the WSGI
            environ (default ``sys.stderr``)
        asgi_chunk_size (int): The maximum number of bytes that will be
            sent to the ASGI app in a single ``'http.request'`` event (default
            4096).
        asgi_disconnect_ttl (int): The maximum number of seconds to wait
            since the request was initiated, before emitting an
            ``'http.disconnect'`` event when the app calls the
            receive() function (default 300). Set to ``0`` to simulate an
            immediate disconnection without first emitting ``'http.request'``.
        extras (dict): Additional values to add to the WSGI
            ``environ`` dictionary or the ASGI scope for the request
            (default: ``None``)
        cookies (dict): Cookies as a dict-like (Mapping) object, or an
            iterable yielding a series of two-member (*name*, *value*)
            iterables. Each pair of items provides the name and value
            for the 'Set-Cookie' header.

    Returns:
        :py:class:`~.Result`: The result of the request
    """
    return simulate_request(app, 'PATCH', path, **kwargs)


def simulate_delete(app, path, **kwargs) -> _ResultBase:
    """Simulate a DELETE request to a WSGI or ASGI application.

    Equivalent to::

         simulate_request(app, 'DELETE', path, **kwargs)

    Note:
        In the case of an ASGI request, this method will simulate the entire
        app lifecycle in a single shot, including lifespan and client
        disconnect events. In order to simulate multiple interleaved
        requests, or to test a streaming endpoint (such as one that emits
        server-sent events), :class:`~falcon.testing.ASGIConductor` can be
        used to more precisely control the app lifecycle.

    Args:
        app (callable): The application to call
        path (str): The URL path to request

    Keyword Args:
        root_path (str): The initial portion of the request URL's "path" that
            corresponds to the application object, so that the application
            knows its virtual "location". This defaults to the empty string,
            indicating that the application corresponds to the "root" of the
            server.
        protocol: The protocol to use for the URL scheme
            (default: 'http')
        port (int): The TCP port to simulate. Defaults to
            the standard port used by the given scheme (i.e., 80 for 'http'
            and 443 for 'https'). A string may also be passed, as long as
            it can be parsed as an int.
        params (dict): A dictionary of query string parameters,
            where each key is a parameter name, and each value is
            either a ``str`` or something that can be converted
            into a ``str``, or a list of such values. If a ``list``,
            the value will be converted to a comma-delimited string
            of values (e.g., 'thing=1,2,3').
        params_csv (bool): Set to ``True`` to encode list values
            in query string params as comma-separated values
            (e.g., 'thing=1,2,3'). Otherwise, parameters will be encoded by
            specifying multiple instances of the parameter
            (e.g., 'thing=1&thing=2&thing=3'). Defaults to ``False``.
        query_string (str): A raw query string to include in the
            request (default: ``None``). If specified, overrides
            `params`.
        content_type (str): The value to use for the Content-Type header in
            the request. If specified, this value will take precedence over
            any value set for the Content-Type header in the
            `headers` keyword argument. The ``falcon`` module provides a number
            of :ref:`constants for common media types <media_type_constants>`.
        headers (dict): Extra headers as a dict-like (Mapping) object, or an
            iterable yielding a series of two-member (*name*, *value*)
            iterables. Each pair of strings provides the name and value
            for an HTTP header. If desired, multiple header values may be
            combined into a single (*name*, *value*) pair by joining the values
            with a comma when the header in question supports the list
            format (see also RFC 7230 and RFC 7231). Header names are not
            case-sensitive.
        body (str): The body of the request (default ''). The value will be
            encoded as UTF-8 in the WSGI environ. Alternatively, a byte string
            may be passed, in which case it will be used as-is.
        json(JSON serializable): A JSON document to serialize as the
            body of the request (default: ``None``). If specified,
            overrides `body` and sets the Content-Type header to
            ``'application/json'``, overriding any value specified by either
            the `content_type` or `headers` arguments.
        host(str): A string to use for the hostname part of the fully
            qualified request URL (default: 'falconframework.org')
        remote_addr (str): A string to use as the remote IP address for the
            request (default: '127.0.0.1'). For WSGI, this corresponds to
            the 'REMOTE_ADDR' environ variable. For ASGI, this corresponds
            to the IP address used for the 'client' field in the connection
            scope.
        http_version (str): The HTTP version to simulate. Must be either
            '2', '2.0', 1.1', '1.0', or '1' (default '1.1'). If set to '1.0',
            the Host header will not be added to the scope.
        wsgierrors (io): The stream to use as *wsgierrors* in the WSGI
            environ (default ``sys.stderr``)
        asgi_chunk_size (int): The maximum number of bytes that will be
            sent to the ASGI app in a single ``'http.request'`` event (default
            4096).
        asgi_disconnect_ttl (int): The maximum number of seconds to wait
            since the request was initiated, before emitting an
            ``'http.disconnect'`` event when the app calls the
            receive() function (default 300). Set to ``0`` to simulate an
            immediate disconnection without first emitting ``'http.request'``.
        extras (dict): Additional values to add to the WSGI
            ``environ`` dictionary or the ASGI scope for the request
            (default: ``None``)
        cookies (dict): Cookies as a dict-like (Mapping) object, or an
            iterable yielding a series of two-member (*name*, *value*)
            iterables. Each pair of items provides the name and value
            for the 'Set-Cookie' header.

    Returns:
        :py:class:`~.Result`: The result of the request
    """
    return simulate_request(app, 'DELETE', path, **kwargs)


class TestClient:
    """Simulate requests to a WSGI or ASGI application.

    This class provides a contextual wrapper for Falcon's ``simulate_*()``
    test functions. It lets you replace this::

        simulate_get(app, '/messages')
        simulate_head(app, '/messages')

    with this::

        client = TestClient(app)
        client.simulate_get('/messages')
        client.simulate_head('/messages')

    Note:
        The methods all call ``self.simulate_request()`` for convenient
        overriding of request preparation by child classes.

    Note:
        In the case of an ASGI request, this class will simulate the entire
        app lifecycle in a single shot, including lifespan and client
        disconnect events. In order to simulate multiple interleaved
        requests, or to test a streaming endpoint (such as one that emits
        server-sent events), :class:`~falcon.testing.ASGIConductor` can be
        used to more precisely control the app lifecycle.

        An instance of :class:`~falcon.testing.ASGIConductor` may be
        instantiated directly, or obtained from an instance of
        :class:`~falcon.testing.TestClient` using the
        context manager pattern, as per the following example::

            client = falcon.testing.TestClient(app)

            # -- snip --

            async with client as conductor:
                async with conductor.simulate_get_stream('/events') as result:
                    pass

    Args:
        app (callable): A WSGI or ASGI application to target when simulating
            requests

    Keyword Arguments:
        headers (dict): Default headers to set on every request (default
            ``None``). These defaults may be overridden by passing values
            for the same headers to one of the ``simulate_*()`` methods.

    Attributes:
        app: The app that this client instance was configured to use.

    """

    def __init__(self, app, headers=None):
        self.app = app
        self._default_headers = headers
        self._conductor = None

    async def __aenter__(self):
        if not _is_asgi_app(self.app):
            raise CompatibilityError(
                'a conductor context manager may only be used with a Falcon ASGI app'
            )

        # NOTE(kgriffs): We normally do not expect someone to try to nest
        #   contexts, so this is just a sanity-check.
        assert not self._conductor

        self._conductor = ASGIConductor(self.app, headers=self._default_headers)
        await self._conductor.__aenter__()

        return self._conductor

    async def __aexit__(self, ex_type, ex, tb):
        result = await self._conductor.__aexit__(ex_type, ex, tb)

        # NOTE(kgriffs): Reset to allow this instance of TestClient to be
        #   reused in another context.
        self._conductor = None

        return result

    def simulate_get(self, path='/', **kwargs) -> _ResultBase:
        """Simulate a GET request to a WSGI application.

        (See also: :py:meth:`falcon.testing.simulate_get`)
        """
        return self.simulate_request('GET', path, **kwargs)

    def simulate_head(self, path='/', **kwargs) -> _ResultBase:
        """Simulate a HEAD request to a WSGI application.

        (See also: :py:meth:`falcon.testing.simulate_head`)
        """
        return self.simulate_request('HEAD', path, **kwargs)

    def simulate_post(self, path='/', **kwargs) -> _ResultBase:
        """Simulate a POST request to a WSGI application.

        (See also: :py:meth:`falcon.testing.simulate_post`)
        """
        return self.simulate_request('POST', path, **kwargs)

    def simulate_put(self, path='/', **kwargs) -> _ResultBase:
        """Simulate a PUT request to a WSGI application.

        (See also: :py:meth:`falcon.testing.simulate_put`)
        """
        return self.simulate_request('PUT', path, **kwargs)

    def simulate_options(self, path='/', **kwargs) -> _ResultBase:
        """Simulate an OPTIONS request to a WSGI application.

        (See also: :py:meth:`falcon.testing.simulate_options`)
        """
        return self.simulate_request('OPTIONS', path, **kwargs)

    def simulate_patch(self, path='/', **kwargs) -> _ResultBase:
        """Simulate a PATCH request to a WSGI application.

        (See also: :py:meth:`falcon.testing.simulate_patch`)
        """
        return self.simulate_request('PATCH', path, **kwargs)

    def simulate_delete(self, path='/', **kwargs) -> _ResultBase:
        """Simulate a DELETE request to a WSGI application.

        (See also: :py:meth:`falcon.testing.simulate_delete`)
        """
        return self.simulate_request('DELETE', path, **kwargs)

    def simulate_request(self, *args, **kwargs) -> _ResultBase:
        """Simulate a request to a WSGI application.

        Wraps :py:meth:`falcon.testing.simulate_request` to perform a
        WSGI request directly against ``self.app``. Equivalent to::

            falcon.testing.simulate_request(self.app, *args, **kwargs)
        """

        if self._default_headers:
            # NOTE(kgriffs): Handle the case in which headers is explicitly
            # set to None.
            additional_headers = kwargs.get('headers', {}) or {}

            merged_headers = self._default_headers.copy()
            merged_headers.update(additional_headers)

            kwargs['headers'] = merged_headers

        return simulate_request(self.app, *args, **kwargs)


# -----------------------------------------------------------------------------
# Private
# -----------------------------------------------------------------------------


class _AsyncContextManager:
    def __init__(self, coro):
        self._coro = coro
        self._obj = None

    async def __aenter__(self):
        self._obj = await self._coro
        return self._obj

    async def __aexit__(self, exc_type, exc, tb):
        await self._obj.finalize()
        self._obj = None


class _WSContextManager:
    def __init__(self, ws, task_req):
        self._ws = ws
        self._task_req = task_req

    async def __aenter__(self):
        ready_waiter = create_task(self._ws.wait_ready())

        # NOTE(kgriffs): Wait on both so that in the case that the request
        #   task raises an error, we don't just end up masking it with an
        #   asyncio.TimeoutError.
        await asyncio.wait(
            [ready_waiter, self._task_req],
            return_when=asyncio.FIRST_COMPLETED,
        )

        if ready_waiter.done():
            await ready_waiter
        else:
            # NOTE(kgriffs): Retrieve the exception, if any
            await self._task_req

            # NOTE(kgriffs): This should complete gracefully (without a
            #   timeout). It may raise WebSocketDisconnected, but that
            #   is expected and desired for "normal" reasons that the
            #   request task finished without accepting the connection.
            await ready_waiter

        return self._ws

    async def __aexit__(self, exc_type, exc, tb):
        await self._ws.close()
        await self._task_req


def _prepare_sim_args(
    path,
    query_string,
    params,
    params_csv,
    content_type,
    headers,
    body,
    json,
    extras
):
    if not path.startswith('/'):
        raise ValueError("path must start with '/'")

    if '?' in path:
        if query_string or params:
            raise ValueError(
                'path may not contain a query string in combination with '
                'the query_string or params parameters. Please use only one '
                'way of specifying the query string.'
            )
        path, query_string = path.split('?', 1)
    elif query_string and query_string.startswith('?'):
        raise ValueError("query_string should not start with '?'")

    extras = extras or {}

    if query_string is None:
        query_string = to_query_str(
            params,
            comma_delimited_lists=params_csv,
            prefix=False,
        )

    if content_type is not None:
        headers = headers or {}
        headers['Content-Type'] = content_type

    if json is not None:
        body = json_module.dumps(json, ensure_ascii=False)
        headers = headers or {}
        headers['Content-Type'] = MEDIA_JSON

    return path, query_string, headers, body, extras


def _is_asgi_app(app):
    app_args = inspect.getfullargspec(app).args
    num_app_args = len(app_args)

    # NOTE(kgriffs): Technically someone could name the "self" or "cls"
    #   arg something else, but we will make the simplifying
    #   assumption that this is rare enough to not worry about.
    if app_args[0] in {'cls', 'self'}:
        num_app_args -= 1

    is_asgi = (num_app_args == 3)

    return is_asgi


async def _wait_for_startup(events):
    # NOTE(kgriffs): This is covered, but our gate for some reason doesn't
    #   understand `while True`.
    while True:  # pragma: nocover
        for e in events:
            if e['type'] == 'lifespan.startup.failed':
                raise RuntimeError('ASGI app returned lifespan.startup.failed. ' + e['message'])

        if any(e['type'] == 'lifespan.startup.complete' for e in events):
            break

        # NOTE(kgriffs): Yield to the concurrent lifespan task
        await asyncio.sleep(0)


async def _wait_for_shutdown(events):
    # NOTE(kgriffs): This is covered, but our gate for some reason doesn't
    #   understand `while True`.
    while True:  # pragma: nocover
        for e in events:
            if e['type'] == 'lifespan.shutdown.failed':
                raise RuntimeError('ASGI app returned lifespan.shutdown.failed. ' + e['message'])

        if any(e['type'] == 'lifespan.shutdown.complete' for e in events):
            break

        # NOTE(kgriffs): Yield to the concurrent lifespan task
        await asyncio.sleep(0)<|MERGE_RESOLUTION|>--- conflicted
+++ resolved
@@ -40,11 +40,6 @@
     get_running_loop,
     http_cookies,
     http_date_to_dt,
-<<<<<<< HEAD
-    invoke_coroutine_sync,
-=======
-    json as util_json,
->>>>>>> 8c83caef
     to_query_str,
 )
 
