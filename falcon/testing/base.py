# Copyright 2013 by Rackspace Hosting, Inc.
#
# Licensed under the Apache License, Version 2.0 (the "License");
# you may not use this file except in compliance with the License.
# You may obtain a copy of the License at
#
#    http://www.apache.org/licenses/LICENSE-2.0
#
# Unless required by applicable law or agreed to in writing, software
# distributed under the License is distributed on an "AS IS" BASIS,
# WITHOUT WARRANTIES OR CONDITIONS OF ANY KIND, either express or implied.
# See the License for the specific language governing permissions and
# limitations under the License.

import itertools

try:
    import testtools as unittest
except ImportError:  # pragma: nocover
    import unittest

import falcon
import falcon.request
from falcon.testing.srmock import StartResponseMock
from falcon.testing.smmock import MiddlewareMock
from falcon.testing.helpers import create_environ


class TestBase(unittest.TestCase):
    """Extends :py:mod:`unittest` to support WSGI functional testing.

    Warning:
        This class has been deprecated and will be removed in a future
        release. Please use :py:class:`~.TestCase`
        instead.

    Note:
        If available, uses :py:mod:`testtools` in lieu of
        :py:mod:`unittest`.

    This base class provides some extra plumbing for unittest-style
    test cases, to help simulate WSGI calls without having to spin up
    an actual web server. Simply inherit from this class in your test
    case classes instead of :py:class:`unittest.TestCase` or
    :py:class:`testtools.TestCase`.

    Attributes:
        api (falcon.API): An API instance to target when simulating
            requests. Defaults to ``falcon.API()``.
        smmock (falcon.testing.MiddlewareMock): Provides an object to
            simulate running Falcon middleware one step at a time without
            running the full WSGI stack.
        srmock (falcon.testing.StartResponseMock): Provides a callable
            that simulates the behavior of the `start_response` argument
            that the server would normally pass into the WSGI app. The
            mock object captures various information from the app's
            response to the simulated request.
        test_route (str): A simple, generated path that a test
            can use to add a route to the API.
    """

    api_class = falcon.API
    srmock_class = StartResponseMock

    def setUp(self):
        """Initializer, unittest-style"""
        super(TestBase, self).setUp()
        self._id = itertools.count(0)
<<<<<<< HEAD
        self.api = falcon.API()
        self.smmock = MiddlewareMock()
        self.srmock = StartResponseMock()
=======
        self.api = self.api_class()
        self.srmock = self.srmock_class()
>>>>>>> 5b829244
        self.test_route = '/{0}'.format(next(self._id))

        # Reset to simulate "restarting" the WSGI container
        falcon.request._maybe_wrap_wsgi_stream = True

        before = getattr(self, 'before', None)
        if callable(before):
            before()

    def tearDown(self):
        """Destructor, unittest-style"""

        after = getattr(self, 'after', None)
        if callable(after):
            after()

        super(TestBase, self).tearDown()

    # NOTE(warsaw): Pythons earlier than 2.7 do not have a self.assertIn()
    # method, so use this compatibility function instead.
    if not hasattr(unittest.TestCase, 'assertIn'):  # pragma: nocover
        def assertIn(self, a, b):
            self.assertTrue(a in b)

    def simulate_request(self, path, decode=None, **kwargs):
        """Simulates a request to `self.api`.

        Args:
            path (str): The path to request.
            decode (str, optional): If this is set to a character encoding,
                such as 'utf-8', `simulate_request` will assume the
                response is a single byte string, and will decode it as the
                result of the request, rather than simply returning the
                standard WSGI iterable.
            kwargs (optional): Same as those defined for
                `falcon.testing.create_environ`.

        """

        if not path:
            path = '/'

        result = self.api(create_environ(path=path, **kwargs),
                          self.srmock)

        if decode is not None:
            if not result:
                return ''

            return result[0].decode(decode)

        return result<|MERGE_RESOLUTION|>--- conflicted
+++ resolved
@@ -66,14 +66,9 @@
         """Initializer, unittest-style"""
         super(TestBase, self).setUp()
         self._id = itertools.count(0)
-<<<<<<< HEAD
-        self.api = falcon.API()
-        self.smmock = MiddlewareMock()
-        self.srmock = StartResponseMock()
-=======
         self.api = self.api_class()
         self.srmock = self.srmock_class()
->>>>>>> 5b829244
+        self.smmock = MiddlewareMock()
         self.test_route = '/{0}'.format(next(self._id))
 
         # Reset to simulate "restarting" the WSGI container
