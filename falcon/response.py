--- conflicted
+++ resolved
@@ -19,12 +19,7 @@
 
 import functools
 import mimetypes
-<<<<<<< HEAD
-from typing import Optional
-from typing import TYPE_CHECKING
-=======
 from typing import Dict, Optional
->>>>>>> e11fc86d
 
 from falcon.constants import _DEFAULT_STATIC_MEDIA_TYPES
 from falcon.constants import _UNSET
@@ -47,12 +42,6 @@
 from falcon.util.uri import encode_check_escaped as uri_encode
 from falcon.util.uri import encode_value_check_escaped as uri_encode_value
 
-<<<<<<< HEAD
-if TYPE_CHECKING:
-    from falcon.typing import MediaHandlers
-
-=======
->>>>>>> e11fc86d
 GMT_TIMEZONE = TimezoneGMT()
 
 _STREAM_LEN_REMOVED_MSG = (
@@ -1265,13 +1254,8 @@
 
     secure_cookies_by_default: bool
     default_media_type: Optional[str]
-<<<<<<< HEAD
-    media_handlers: MediaHandlers
-    static_media_types: dict
-=======
     media_handlers: Handlers
     static_media_types: Dict[str, str]
->>>>>>> e11fc86d
 
     __slots__ = (
         'secure_cookies_by_default',
