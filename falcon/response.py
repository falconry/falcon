--- conflicted
+++ resolved
@@ -108,14 +108,11 @@
             provided by the WSGI server, in order to efficiently serve
             file-like objects.
 
-<<<<<<< HEAD
             Note:
                 If the stream is set to an iterable object that requires
                 resource cleanup, it can implement a close() method to do so.
                 The close() method will be called upon completion of the request.
 
-=======
->>>>>>> f050c388
         stream_len (int): Deprecated alias for :py:attr:`content_length`.
 
         context (dict): Dictionary to hold any data about the response which is
