# Copyright 2013 by Rackspace Hosting, Inc.
#
# Licensed under the Apache License, Version 2.0 (the "License");
# you may not use this file except in compliance with the License.
# You may obtain a copy of the License at
#
#    http://www.apache.org/licenses/LICENSE-2.0
#
# Unless required by applicable law or agreed to in writing, software
# distributed under the License is distributed on an "AS IS" BASIS,
# WITHOUT WARRANTIES OR CONDITIONS OF ANY KIND, either express or implied.
# See the License for the specific language governing permissions and
# limitations under the License.

"""Routing utilities."""

from __future__ import annotations

<<<<<<< HEAD
from typing import Optional, TYPE_CHECKING, Union
=======
from typing import TYPE_CHECKING
>>>>>>> 4f8596cd

from falcon import constants
from falcon import responders

if TYPE_CHECKING:
    from falcon._typing import AsgiResponderCallable
    from falcon._typing import MethodDict
    from falcon._typing import ResponderCallable


class SuffixedMethodNotFoundError(Exception):
    def __init__(self, message: str) -> None:
        super().__init__(message)
        self.message = message


<<<<<<< HEAD
def map_http_methods(
    resource: object, suffix: Optional[str] = None, default_to_on_request: bool = False
) -> MethodDict:
=======
def map_http_methods(resource: object, suffix: str | None = None) -> MethodDict:
>>>>>>> 4f8596cd
    """Map HTTP methods (e.g., GET, POST) to methods of a resource object.

    Args:
        resource: An object with *responder* methods, following the naming
            convention *on_\\**, that correspond to each method the resource
            supports. For example, if a resource supports GET and POST, it
            should define ``on_get(self, req, resp)`` and
            ``on_post(self, req, resp)``.

    Keyword Args:
        suffix (str): Optional responder name suffix for this route. If
            a suffix is provided, Falcon will map GET requests to
            ``on_get_{suffix}()``, POST requests to ``on_post_{suffix}()``,
            etc.
        default_to_on_request (bool): If True, it prevents a
            ``SuffixedMethodNotFoundError`` from being raised on resources
            defining ``on_request_{suffix}()``.
            (See also: :ref:`CompiledRouterOptions <compiled_router_options>`.)


    Returns:
        dict: A mapping of HTTP methods to explicitly defined resource responders.

    """

    method_map = {}

    for method in constants.COMBINED_METHODS:
        try:
            responder_name = 'on_' + method.lower()
            if suffix:
                responder_name += '_' + suffix

            responder = getattr(resource, responder_name)
        except AttributeError:
            # resource does not implement this method
            pass
        else:
            # Usually expect a method, but any callable will do
            if callable(responder):
                method_map[method] = responder

    has_default_responder = default_to_on_request and hasattr(
        resource, f'on_request_{suffix}'
    )

    # If suffix is specified and doesn't map to any methods, raise an error
    if suffix and not method_map and not has_default_responder:
        raise SuffixedMethodNotFoundError(
            'No responders found for the specified suffix'
        )

    return method_map


def set_default_responders(
    method_map: MethodDict,
    asgi: bool = False,
    default_responder: Optional[Union[ResponderCallable, AsgiResponderCallable]] = None,
) -> None:
    """Map HTTP methods not explicitly defined on a resource to default responders.

    Args:
        method_map: A dict with HTTP methods mapped to responders explicitly
            defined in a resource.
        asgi (bool): ``True`` if using an ASGI app, ``False`` otherwise
            (default ``False``).
        default_responder: An optional default responder for unimplemented
            resource methods (default: ``None``). If not provided, a new
            responder for "405 Method Not Allowed" is constructed.
    """

    # Attach a resource for unsupported HTTP methods
    allowed_methods = [
        m for m in sorted(list(method_map.keys())) if m not in constants._META_METHODS
    ]

    if 'OPTIONS' not in method_map:
        # OPTIONS itself is intentionally excluded from the Allow header
        opt_responder = responders.create_default_options(allowed_methods, asgi=asgi)
        method_map['OPTIONS'] = opt_responder  # type: ignore[assignment]
        allowed_methods.append('OPTIONS')

    if default_responder is None:
        default_responder = responders.create_method_not_allowed(
            allowed_methods, asgi=asgi
        )

    for method in constants.COMBINED_METHODS:
        if method not in method_map:
            method_map[method] = default_responder  # type: ignore[assignment]<|MERGE_RESOLUTION|>--- conflicted
+++ resolved
@@ -16,11 +16,7 @@
 
 from __future__ import annotations
 
-<<<<<<< HEAD
-from typing import Optional, TYPE_CHECKING, Union
-=======
 from typing import TYPE_CHECKING
->>>>>>> 4f8596cd
 
 from falcon import constants
 from falcon import responders
@@ -37,13 +33,7 @@
         self.message = message
 
 
-<<<<<<< HEAD
-def map_http_methods(
-    resource: object, suffix: Optional[str] = None, default_to_on_request: bool = False
-) -> MethodDict:
-=======
-def map_http_methods(resource: object, suffix: str | None = None) -> MethodDict:
->>>>>>> 4f8596cd
+def map_http_methods(resource: object, suffix: str | None = None, default_to_on_request: bool = False) -> MethodDict:
     """Map HTTP methods (e.g., GET, POST) to methods of a resource object.
 
     Args:
