--- conflicted
+++ resolved
@@ -74,11 +74,6 @@
         self.dumps = dumps or partial(json.dumps, ensure_ascii=False)
         self.loads = loads or json.loads
 
-<<<<<<< HEAD
-    def _deserialize(self, data):
-        if not data:
-            raise errors.MediaNotFoundError('JSON')
-=======
         # PERF(kgriffs): Test dumps once up front so we can set the
         #     proper serialize implementation.
         result = self.dumps({'message': 'Hello World'})
@@ -89,41 +84,25 @@
             self.serialize = self._serialize_b
             self.serialize_async = self._serialize_async_b
 
-    def deserialize(self, stream, content_type, content_length):
-        try:
-            return self.loads(stream.read().decode())
-        except ValueError as err:
-            raise errors.HTTPBadRequest(
-                title='Invalid JSON',
-                description='Could not parse JSON - {0}'.format(err)
-            )
-
-    async def deserialize_async(self, stream, content_type, content_length):
-        data = await stream.read()
-
->>>>>>> 1c5c1b29
+    def _deserialize(self, data):
+        if not data:
+            raise errors.MediaNotFoundError('JSON')
         try:
             return self.loads(data.decode())
         except ValueError as err:
             raise errors.MediaMalformedError('JSON') from err
 
-<<<<<<< HEAD
     def deserialize(self, stream, content_type, content_length):
         return self._deserialize(stream.read())
 
     async def deserialize_async(self, stream, content_type, content_length):
         return self._deserialize(await stream.read())
 
-    def serialize(self, media, content_type):
-        # NOTE: this is also called by serialize_async
-        result = self.dumps(media)
-=======
     def _serialize_s(self, media, content_type):
         return self.dumps(media).encode()
 
     async def _serialize_async_s(self, media, content_type):
         return self.dumps(media).encode()
->>>>>>> 1c5c1b29
 
     def _serialize_b(self, media, content_type):
         return self.dumps(media)
