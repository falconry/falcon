from functools import partial
import json

from falcon import errors
<<<<<<< HEAD
from falcon.media import BaseHandler
=======
from falcon.media.base import BaseHandler, TextBaseHandlerWS
from falcon.util import json
>>>>>>> 2f1109a4


class JSONHandler(BaseHandler):
    """JSON media handler.

    This handler uses Python's standard :py:mod:`json` library by default, but
    can be easily configured to use any of a number of third-party JSON
    libraries, depending on your needs. For example, you can often
    realize a significant performance boost under CPython by using an
    alternative library. Good options in this respect include `orjson`,
    `python-rapidjson`, and `mujson`.

    Note:
        If you are deploying to PyPy, we recommend sticking with the standard
        library's JSON implementation, since it will be faster in most cases
        as compared to a third-party library.

    Overriding the default JSON implementation is simply a matter of specifying
    the desired ``dumps`` and ``loads`` functions::

        import falcon
        from falcon import media

        import rapidjson

        json_handler = media.JSONHandler(
            dumps=rapidjson.dumps,
            loads=rapidjson.loads,
        )
        extra_handlers = {
            'application/json': json_handler,
        }

        app = falcon.App()
        app.req_options.media_handlers.update(extra_handlers)
        app.resp_options.media_handlers.update(extra_handlers)

    By default, ``ensure_ascii`` is passed to the ``json.dumps`` function.
    If you override the ``dumps`` function, you will need to explicitly set
    ``ensure_ascii`` to ``False`` in order to enable the serialization of
    Unicode characters to UTF-8. This is easily done by using
    ``functools.partial`` to apply the desired keyword argument. In fact, you
    can use this same technique to customize any option supported by the
    ``dumps`` and ``loads`` functions::

        from functools import partial

        from falcon import media
        import rapidjson

        json_handler = media.JSONHandler(
            dumps=partial(
                rapidjson.dumps,
                ensure_ascii=False, sort_keys=True
            ),
        )

    Keyword Arguments:
        dumps (func): Function to use when serializing JSON responses.
        loads (func): Function to use when deserializing JSON requests.
    """

    def __init__(self, dumps=None, loads=None):
        self.dumps = dumps or partial(json.dumps, ensure_ascii=False)
        self.loads = loads or json.loads

    def deserialize(self, stream, content_type, content_length):
        try:
            return self.loads(stream.read().decode('utf-8'))
        except ValueError as err:
            raise errors.HTTPBadRequest(
                title='Invalid JSON',
                description='Could not parse JSON body - {0}'.format(err)
            )

    async def deserialize_async(self, stream, content_type, content_length):
        data = await stream.read()

        try:
            return self.loads(data.decode('utf-8'))
        except ValueError as err:
            raise errors.HTTPBadRequest(
                title='Invalid JSON',
                description='Could not parse JSON body - {0}'.format(err)
            )

    def serialize(self, media, content_type):
        result = self.dumps(media)

        try:
            result = result.encode('utf-8')
        except AttributeError:  # pragma: nocover
            # NOTE(kgriffs): Assume that dumps() is non-standard in that it
            #   returned a byte string.
            # TODO(kgriffs): This branch is not currently covered since
            #   orjson testing has been temporarily disabled.
            pass

        return result

    async def serialize_async(self, media, content_type):
        result = self.dumps(media)

        if not isinstance(result, bytes):
            return result.encode('utf-8')

        return result


class JSONHandlerWS(TextBaseHandlerWS):
    """WebSocket media handler for de(serializing) JSON to/from TEXT payloads.

    This handler uses Python's standard :py:mod:`json` library by default, but
    can be easily configured to use any of a number of third-party JSON
    libraries, depending on your needs. For example, you can often
    realize a significant performance boost under CPython by using an
    alternative library. Good options in this respect include `orjson`,
    `python-rapidjson`, and `mujson`.

    Note:
        If you are deploying to PyPy, we recommend sticking with the standard
        library's JSON implementation, since it will be faster in most cases
        as compared to a third-party library.

    Overriding the default JSON implementation is simply a matter of specifying
    the desired ``dumps`` and ``loads`` functions::

        import falcon
        from falcon import media

        import rapidjson

        json_handler = media.JSONHandlerWS(
            dumps=rapidjson.dumps,
            loads=rapidjson.loads,
        )

        app = falcon.asgi.App()
        app.ws_options.media_handlers[falcon.WebSocketPayloadType.TEXT] = json_handler

    By default, ``ensure_ascii`` is passed to the ``json.dumps`` function.
    If you override the ``dumps`` function, you will need to explicitly set
    ``ensure_ascii`` to ``False`` in order to enable the serialization of
    Unicode characters to UTF-8. This is easily done by using
    ``functools.partial`` to apply the desired keyword argument. In fact, you
    can use this same technique to customize any option supported by the
    ``dumps`` and ``loads`` functions::

        from functools import partial

        from falcon import media
        import rapidjson

        json_handler = media.JSONHandlerWS(
            dumps=partial(
                rapidjson.dumps,
                ensure_ascii=False, sort_keys=True
            ),
        )

    Keyword Arguments:
        dumps (func): Function to use when serializing JSON.
        loads (func): Function to use when deserializing JSON.
    """

    __slots__ = ['dumps', 'loads']

    def __init__(self, dumps=None, loads=None):
        self.dumps = dumps or partial(json.dumps, ensure_ascii=False)
        self.loads = loads or json.loads

    def serialize(self, media: object) -> str:
        return self.dumps(media)

    def deserialize(self, payload: str) -> object:
        return self.loads(payload)<|MERGE_RESOLUTION|>--- conflicted
+++ resolved
@@ -2,12 +2,7 @@
 import json
 
 from falcon import errors
-<<<<<<< HEAD
-from falcon.media import BaseHandler
-=======
 from falcon.media.base import BaseHandler, TextBaseHandlerWS
-from falcon.util import json
->>>>>>> 2f1109a4
 
 
 class JSONHandler(BaseHandler):
