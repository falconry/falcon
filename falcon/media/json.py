from functools import partial
import json

from falcon import errors
from falcon import http_error
from falcon.media.base import BaseHandler, TextBaseHandlerWS


class JSONHandler(BaseHandler):
    """JSON media handler.

    This handler uses Python's standard :py:mod:`json` library by default, but
    can be easily configured to use any of a number of third-party JSON
    libraries, depending on your needs. For example, you can often
    realize a significant performance boost under CPython by using an
    alternative library. Good options in this respect include `orjson`,
    `python-rapidjson`, and `mujson`.

    This handler will raise a :class:`falcon.MediaNotFoundError` when attempting
    to parse an empty body, or a :class:`falcon.MediaMalformedError`
    if an error happens while parsing the body.

    Note:
        If you are deploying to PyPy, we recommend sticking with the standard
        library's JSON implementation, since it will be faster in most cases
        as compared to a third-party library.

    Overriding the default JSON implementation is simply a matter of specifying
    the desired ``dumps`` and ``loads`` functions::

        import falcon
        from falcon import media

        import rapidjson

        json_handler = media.JSONHandler(
            dumps=rapidjson.dumps,
            loads=rapidjson.loads,
        )
        extra_handlers = {
            'application/json': json_handler,
        }

        app = falcon.App()
        app.req_options.media_handlers.update(extra_handlers)
        app.resp_options.media_handlers.update(extra_handlers)

    By default, ``ensure_ascii`` is passed to the ``json.dumps`` function.
    If you override the ``dumps`` function, you will need to explicitly set
    ``ensure_ascii`` to ``False`` in order to enable the serialization of
    Unicode characters to UTF-8. This is easily done by using
    :any:`functools.partial` to apply the desired keyword argument. In fact, you
    can use this same technique to customize any option supported by the
    ``dumps`` and ``loads`` functions::

        from functools import partial

        from falcon import media
        import rapidjson

        json_handler = media.JSONHandler(
            dumps=partial(
                rapidjson.dumps,
                ensure_ascii=False, sort_keys=True
            ),
        )

    Keyword Arguments:
        dumps (func): Function to use when serializing JSON responses.
        loads (func): Function to use when deserializing JSON requests.
    """

    def __init__(self, dumps=None, loads=None):
        self.dumps = dumps or partial(json.dumps, ensure_ascii=False)
        self.loads = loads or json.loads

<<<<<<< HEAD
    def _deserialize(self, data):
        if not data:
            raise errors.MediaNotFoundError('JSON')
        try:
            return self.loads(data.decode('utf-8'))
        except ValueError as err:
            raise errors.MediaMalformedError('JSON') from err
=======
    def deserialize(self, stream, content_type, content_length):
        try:
            return self.loads(stream.read().decode('utf-8'))
        except ValueError as err:
            raise errors.HTTPBadRequest(
                title='Invalid JSON',
                description='Could not parse JSON - {0}'.format(err)
            )

    async def deserialize_async(self, stream, content_type, content_length):
        data = await stream.read()

        try:
            return self.loads(data.decode('utf-8'))
        except ValueError as err:
            raise errors.HTTPBadRequest(
                title='Invalid JSON',
                description='Could not parse JSON - {0}'.format(err)
            )
>>>>>>> fe981ff2

    def deserialize(self, stream, content_type, content_length):
        return self._deserialize(stream.read())

    async def deserialize_async(self, stream, content_type, content_length):
        return self._deserialize(await stream.read())

    def serialize(self, media, content_type):
        # NOTE: this is also called by serialize_async
        result = self.dumps(media)

        if not isinstance(result, bytes):
            return result.encode('utf-8')

        return result


class JSONHandlerWS(TextBaseHandlerWS):
    """WebSocket media handler for de(serializing) JSON to/from TEXT payloads.

    This handler uses Python's standard :py:mod:`json` library by default, but
    can be easily configured to use any of a number of third-party JSON
    libraries, depending on your needs. For example, you can often
    realize a significant performance boost under CPython by using an
    alternative library. Good options in this respect include `orjson`,
    `python-rapidjson`, and `mujson`.

    Note:
        If you are deploying to PyPy, we recommend sticking with the standard
        library's JSON implementation, since it will be faster in most cases
        as compared to a third-party library.

    Overriding the default JSON implementation is simply a matter of specifying
    the desired ``dumps`` and ``loads`` functions::

        import falcon
        from falcon import media

        import rapidjson

        json_handler = media.JSONHandlerWS(
            dumps=rapidjson.dumps,
            loads=rapidjson.loads,
        )

        app = falcon.asgi.App()
        app.ws_options.media_handlers[falcon.WebSocketPayloadType.TEXT] = json_handler

    By default, ``ensure_ascii`` is passed to the ``json.dumps`` function.
    If you override the ``dumps`` function, you will need to explicitly set
    ``ensure_ascii`` to ``False`` in order to enable the serialization of
    Unicode characters to UTF-8. This is easily done by using
    :any:`functools.partial` to apply the desired keyword argument. In fact, you
    can use this same technique to customize any option supported by the
    ``dumps`` and ``loads`` functions::

        from functools import partial

        from falcon import media
        import rapidjson

        json_handler = media.JSONHandlerWS(
            dumps=partial(
                rapidjson.dumps,
                ensure_ascii=False, sort_keys=True
            ),
        )

    Keyword Arguments:
        dumps (func): Function to use when serializing JSON.
        loads (func): Function to use when deserializing JSON.
    """

    __slots__ = ['dumps', 'loads']

    def __init__(self, dumps=None, loads=None):
        self.dumps = dumps or partial(json.dumps, ensure_ascii=False)
        self.loads = loads or json.loads

    def serialize(self, media: object) -> str:
        return self.dumps(media)

    def deserialize(self, payload: str) -> object:
        return self.loads(payload)


http_error._DEFAULT_JSON_HANDLER = _DEFAULT_JSON_HANDLER = JSONHandler()  # type: ignore<|MERGE_RESOLUTION|>--- conflicted
+++ resolved
@@ -74,7 +74,6 @@
         self.dumps = dumps or partial(json.dumps, ensure_ascii=False)
         self.loads = loads or json.loads
 
-<<<<<<< HEAD
     def _deserialize(self, data):
         if not data:
             raise errors.MediaNotFoundError('JSON')
@@ -82,27 +81,6 @@
             return self.loads(data.decode('utf-8'))
         except ValueError as err:
             raise errors.MediaMalformedError('JSON') from err
-=======
-    def deserialize(self, stream, content_type, content_length):
-        try:
-            return self.loads(stream.read().decode('utf-8'))
-        except ValueError as err:
-            raise errors.HTTPBadRequest(
-                title='Invalid JSON',
-                description='Could not parse JSON - {0}'.format(err)
-            )
-
-    async def deserialize_async(self, stream, content_type, content_length):
-        data = await stream.read()
-
-        try:
-            return self.loads(data.decode('utf-8'))
-        except ValueError as err:
-            raise errors.HTTPBadRequest(
-                title='Invalid JSON',
-                description='Could not parse JSON - {0}'.format(err)
-            )
->>>>>>> fe981ff2
 
     def deserialize(self, stream, content_type, content_length):
         return self._deserialize(stream.read())
