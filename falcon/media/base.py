--- conflicted
+++ resolved
@@ -70,16 +70,6 @@
         Returns:
             object: A deserialized object.
         """
-<<<<<<< HEAD
-
-    exhaust_stream = False
-    """Whether to exhaust the WSGI input stream upon finishing deserialization.
-
-    Exhausting the stream may be useful for handlers that do not necessarily
-    consume the whole stream, but the deserialized media object is complete and
-    does not involve further streaming.
-    """
-=======
         raise NotImplementedError()
 
     async def deserialize_async(self, stream, content_type, content_length):
@@ -107,7 +97,6 @@
         Returns:
             object: A deserialized object.
         """
-
         data = await stream.read()
 
         # NOTE(kgriffs): Override content length to make sure it is correct,
@@ -115,4 +104,11 @@
         content_length = len(data)
 
         return self.deserialize(io.BytesIO(data), content_type, content_length)
->>>>>>> 497fcafb
+
+    exhaust_stream = False
+    """Whether to exhaust the WSGI input stream upon finishing deserialization.
+
+    Exhausting the stream may be useful for handlers that do not necessarily
+    consume the whole stream, but the deserialized media object is complete and
+    does not involve further streaming.
+    """