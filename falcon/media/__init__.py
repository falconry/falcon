--- conflicted
+++ resolved
@@ -1,10 +1,7 @@
 from .base import BaseHandler  # NOQA
 from .json import JSONHandler  # NOQA
 from .msgpack import MessagePackHandler  # NOQA
-<<<<<<< HEAD
 from .multipart import MultipartFormHandler  # NOQA
-=======
 from .urlencoded import URLEncodedFormHandler  # NOQA
->>>>>>> a14a8e36
 
 from .handlers import Handlers  # NOQA