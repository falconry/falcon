--- conflicted
+++ resolved
@@ -135,17 +135,6 @@
 
     __str__ = __repr__
 
-<<<<<<< HEAD
-=======
-    @property  # type: ignore
-    @deprecated(
-        'has_representation is deprecated and is currently unused by falcon',
-        is_property=True,
-    )
-    def has_representation(self):
-        return True
-
->>>>>>> 130572d6
     def to_dict(self, obj_type=dict):
         """Return a basic dictionary representing the error.
 
@@ -226,76 +215,4 @@
 
 # NOTE: initialized in falcon.media.json, that is always imported since Request/Respose
 # are imported by falcon init.
-<<<<<<< HEAD
-_DEFAULT_JSON_HANDLER = None
-=======
-_DEFAULT_JSON_HANDLER = None
-
-
-class NoRepresentation:
-    """Mixin for ``HTTPError`` child classes that have no representation.
-
-    This class can be mixed in when inheriting from ``HTTPError``, in order
-    to override the `has_representation` property such that it always
-    returns ``False``. This, in turn, will cause Falcon to return an empty
-    response body to the client.
-
-    You can use this mixin when defining errors that either should not have
-    a body (as dictated by HTTP standards or common practice), or in the
-    case that a detailed error response may leak information to an attacker.
-
-    Note:
-        This mixin class must appear before ``HTTPError`` in the base class
-        list when defining the child; otherwise, it will not override the
-        `has_representation` property as expected.
-
-    Warning:
-        As of Falcon 3.0, this mixin class is no longer used since all Falcon
-        errors have a representation. This class is considered deprecated and
-        will be removed in a future release.
-    """
-
-    @property  # type: ignore
-    @deprecated(
-        'has_representation is deprecated and is currently unused by falcon. '
-        'The class NoRepresentation is deprecated and will be removed in a '
-        'future release',
-        is_property=True,
-    )
-    def has_representation(self):
-        return False
-
-
-class OptionalRepresentation:
-    """Mixin for ``HTTPError`` child classes that may have a representation.
-
-    This class can be mixed in when inheriting from ``HTTPError`` in order
-    to override the `has_representation` property, such that it will
-    return ``False`` when the error instance has no description
-    (i.e., the `description` kwarg was not set).
-
-    You can use this mixin when defining errors that do not include
-    a body in the HTTP response by default, serializing details only when
-    the web developer provides a description of the error.
-
-    Note:
-        This mixin class must appear before ``HTTPError`` in the base class
-        list when defining the child; otherwise, it will not override the
-        `has_representation` property as expected.
-
-    Warning:
-        As of Falcon 3.0, this mixin class is no longer used since all Falcon
-        errors have a representation. This class is considered deprecated and
-        will be removed in a future release.
-    """
-
-    @property  # type: ignore
-    @deprecated(
-        'has_representation is deprecated and is currently unused by falcon. '
-        'The class OptionalRepresentation is deprecated and will be removed '
-        'in a future release',
-        is_property=True,
-    )
-    def has_representation(self):
-        return self.description is not None
->>>>>>> 130572d6
+_DEFAULT_JSON_HANDLER = None