--- conflicted
+++ resolved
@@ -19,13 +19,8 @@
 import xml.etree.ElementTree as et
 
 from falcon.constants import MEDIA_JSON
-<<<<<<< HEAD
-from falcon.util import code_to_http_status
 from falcon.util import deprecated
-from falcon.util import http_status_to_code
-=======
 from falcon.util import misc
->>>>>>> 5ce771e1
 from falcon.util import uri
 
 if TYPE_CHECKING:
