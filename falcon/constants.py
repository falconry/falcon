--- conflicted
+++ resolved
@@ -51,11 +51,9 @@
 # but the use of the 'x-' prefix is discouraged by RFC 6838.
 MEDIA_MSGPACK = 'application/msgpack'
 
-<<<<<<< HEAD
 MEDIA_MULTIPART = 'multipart/form-data'
-=======
+
 MEDIA_URLENCODED = 'application/x-www-form-urlencoded'
->>>>>>> a14a8e36
 
 # NOTE(kgriffs): An internet media type for YAML has not been
 # registered. RoR uses 'application/x-yaml', but since use of
