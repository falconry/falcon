--- conflicted
+++ resolved
@@ -1284,12 +1284,7 @@
 
         http_int = self.get_header(header, required=required)
         try:
-<<<<<<< HEAD
-            http_int = self.get_header(header, required=required)
             return int(http_int) if http_int is not None else None
-=======
-            return int(http_int)
->>>>>>> 6a9fc762
         except TypeError:
             # When the header does not exist and isn't required
             return None
@@ -1335,15 +1330,10 @@
 
         http_date = self.get_header(header, required=required)
         try:
-<<<<<<< HEAD
-            http_date = self.get_header(header, required=required)
             if http_date is not None:
                 return util.http_date_to_dt(http_date, obs_date=obs_date)
             else:
                 return None
-=======
-            return util.http_date_to_dt(http_date, obs_date=obs_date)
->>>>>>> 6a9fc762
         except TypeError:
             # When the header does not exist and isn't required
             return None
