# Copyright 2020 by Federico Caselli
#
# Licensed under the Apache License, Version 2.0 (the "License");
# you may not use this file except in compliance with the License.
# You may obtain a copy of the License at
#
#    http://www.apache.org/licenses/LICENSE-2.0
#
# Unless required by applicable law or agreed to in writing, software
# distributed under the License is distributed on an "AS IS" BASIS,
# WITHOUT WARRANTIES OR CONDITIONS OF ANY KIND, either express or implied.
# See the License for the specific language governing permissions and
# limitations under the License.

"""Inspect utilities for falcon applications."""
<<<<<<< HEAD
=======

>>>>>>> e11fc86d
from __future__ import annotations

from functools import partial
import inspect
<<<<<<< HEAD
from typing import Any
from typing import Callable  # NOQA: F401
from typing import cast
from typing import Dict  # NOQA: F401
from typing import Iterable
from typing import List
from typing import Optional
from typing import Tuple
from typing import Type  # NOQA: F401
from typing import Union
=======
from typing import (
    Any,
    Callable,
    cast,
    Dict,
    Iterable,
    List,
    Optional,
    Tuple,
    Type,
    Union,
)
>>>>>>> e11fc86d

from falcon import app_helpers
from falcon.app import App
from falcon.routing import CompiledRouter
from falcon.routing.compiled import CompiledRouterNode


def inspect_app(app: App) -> AppInfo:
    """Inspects an application.

    Args:
        app (falcon.App): The application to inspect. Works with both
            :class:`falcon.App` and :class:`falcon.asgi.App`.

    Returns:
        AppInfo: The information regarding the application. Call
        :meth:`~.AppInfo.to_string` on the result to obtain a human-friendly
        representation.
    """
    routes = inspect_routes(app)
    static = inspect_static_routes(app)
    sinks = inspect_sinks(app)
    error_handlers = inspect_error_handlers(app)
    middleware = inspect_middleware(app)
    return AppInfo(routes, middleware, static, sinks, error_handlers, app._ASGI)


def inspect_routes(app: App) -> List[RouteInfo]:
    """Inspects the routes of an application.

    Args:
        app (falcon.App): The application to inspect. Works with both
            :class:`falcon.App` and :class:`falcon.asgi.App`.

    Returns:
        List[RouteInfo]: A list of route descriptions for the application.
    """
    router = app._router

    inspect_function = _supported_routers.get(type(router))
    if inspect_function is None:
        raise TypeError(
            'Unsupported router class {}. Use "register_router" '
            'to register a function that can inspect the router '
            'used by the provided application'.format(type(router))
        )
    return inspect_function(router)


def register_router(
    router_class: Type,
) -> Callable[..., Callable[..., List[RouteInfo]]]:
    """Register a function to inspect a particular router.

    This decorator registers a new function for a custom router
    class, so that it can be inspected with the function
    :func:`.inspect_routes`.
    An inspection function takes the router instance used by the
    application and returns a list of :class:`.RouteInfo`. Eg::

        @register_router(MyRouterClass)
        def inspect_my_router(router):
            return [RouteInfo('foo', 'bar', '/path/to/foo.py:42', [])]

    Args:
        router_class (Type): The router class to register. If
            already registered an error will be raised.
    """

    def wraps(fn: Callable[..., List[RouteInfo]]) -> Callable[..., List[RouteInfo]]:
        if router_class in _supported_routers:
            raise ValueError(
                'Another function is already registered for the router {}'.format(
                    router_class
                )
            )
        _supported_routers[router_class] = fn
        return fn

    return wraps


_supported_routers: Dict[Type, Callable[..., Any]] = {}


def inspect_static_routes(app: App) -> 'List[StaticRouteInfo]':
    """Inspects the static routes of an application.

    Args:
        app (falcon.App): The application to inspect. Works with both
            :class:`falcon.App` and :class:`falcon.asgi.App`.

    Returns:
        List[StaticRouteInfo]: A list of static routes that have
        been added to the application.
    """
    routes = []
    for sr, _, _ in app._static_routes:
        info = StaticRouteInfo(sr._prefix, sr._directory, sr._fallback_filename)
        routes.append(info)
    return routes


def inspect_sinks(app: App) -> 'List[SinkInfo]':
    """Inspects the sinks of an application.

    Args:
        app (falcon.App): The application to inspect. Works with both
            :class:`falcon.App` and :class:`falcon.asgi.App`.

    Returns:
        List[SinkInfo]: A list of sinks used by the application.
    """
    sinks = []
    for prefix, sink, _ in app._sinks:
        source_info, name = _get_source_info_and_name(sink)
        assert source_info
        info = SinkInfo(prefix.pattern, name, source_info)
        sinks.append(info)
    return sinks


def inspect_error_handlers(app: App) -> 'List[ErrorHandlerInfo]':
    """Inspects the error handlers of an application.

    Args:
        app (falcon.App): The application to inspect. Works with both
            :class:`falcon.App` and :class:`falcon.asgi.App`.

    Returns:
        List[ErrorHandlerInfo]: A list of error handlers used by the
        application.
    """
    errors = []
    for exc, fn in app._error_handlers.items():
        source_info, name = _get_source_info_and_name(fn)
        assert source_info
        info = ErrorHandlerInfo(exc.__name__, name, source_info, _is_internal(fn))
        errors.append(info)
    return errors


def inspect_middleware(app: App) -> 'MiddlewareInfo':
    """Inspects the middleware components of an application.

    Args:
        app (falcon.App): The application to inspect. Works with both
            :class:`falcon.App` and :class:`falcon.asgi.App`.

    Returns:
        MiddlewareInfo: Information about the app's middleware components.
    """
    types_ = app_helpers.prepare_middleware(app._unprepared_middleware, True, app._ASGI)

    type_infos = []
    for stack in types_:
        current = []
        for method in stack:
            _, name = _get_source_info_and_name(method)
            cls = type(method.__self__)
            _, cls_name = _get_source_info_and_name(cls)
            current.append(MiddlewareTreeItemInfo(name, cls_name))
        type_infos.append(current)
    middlewareTree = MiddlewareTreeInfo(*type_infos)

    middlewareClasses = []
    names = 'Process request', 'Process resource', 'Process response'
    for m in app._unprepared_middleware:
        fns = app_helpers.prepare_middleware([m], True, app._ASGI)
        class_source_info, cls_name = _get_source_info_and_name(type(m))
        methods = []
        for method, name in zip(fns, names):
            if method:
                real_func = method[0]
                source_info = _get_source_info(real_func)
                assert source_info
                methods.append(MiddlewareMethodInfo(real_func.__name__, source_info))
        assert class_source_info
        m_info = MiddlewareClassInfo(cls_name, class_source_info, methods)
        middlewareClasses.append(m_info)

    return MiddlewareInfo(
        middlewareTree, middlewareClasses, app._independent_middleware
    )


@register_router(CompiledRouter)
def inspect_compiled_router(router: CompiledRouter) -> 'List[RouteInfo]':
    """Walk an instance of :class:`~.CompiledRouter` to return a list of defined routes.

    Default route inspector for CompiledRouter.

    Args:
        router (CompiledRouter): The router to inspect.

    Returns:
        List[RouteInfo]: A list of :class:`~.RouteInfo`.
    """

    def _traverse(roots: List[CompiledRouterNode], parent: str) -> None:
        for root in roots:
            path = parent + '/' + root.raw_segment
            if root.resource is not None:
                methods = []
                if root.method_map:
                    for method, func in root.method_map.items():
                        if isinstance(func, partial):
                            real_func = func.func
                        else:
                            real_func = func

                        source_info = _get_source_info(real_func)
                        internal = _is_internal(real_func)
                        assert source_info, (
                            'This is for type checking only, as here source '
                            'info will always be a string'
                        )
                        method_info = RouteMethodInfo(
                            method, source_info, real_func.__name__, internal
                        )
                        methods.append(method_info)
                source_info, class_name = _get_source_info_and_name(root.resource)
                assert source_info
                route_info = RouteInfo(path, class_name, source_info, methods)
                routes.append(route_info)

            if root.children:
                _traverse(root.children, path)

    routes = []  # type: List[RouteInfo]
    _traverse(router._roots, '')
    return routes


# ------------------------------------------------------------------------
# Inspection classes
# ------------------------------------------------------------------------


class _Traversable:
    __visit_name__ = 'N/A'

    def to_string(self, verbose: bool = False, internal: bool = False) -> str:
        """Return a string representation of this class.

        Args:
            verbose (bool, optional): Adds more information. Defaults to False.
            internal (bool, optional): Also include internal route methods
                and error handlers added by the framework. Defaults to
                ``False``.

        Returns:
            str: string representation of this class.
        """
        return StringVisitor(verbose, internal).process(self)

    def __repr__(self) -> str:
        return self.to_string()


class RouteMethodInfo(_Traversable):
    """Describes a responder method.

    Args:
        method (str): The HTTP method of this responder.
        source_info (str): The source path of this function.
        function_name (str): Name of the function.
        internal (bool): Whether or not this was a default responder added
            by the framework.

    Attributes:
        suffix (str): The suffix of this route function. This is set to an empty
            string when the function has no suffix.
    """

    __visit_name__ = 'route_method'

    def __init__(
        self, method: str, source_info: str, function_name: str, internal: bool
    ):
        self.method = method
        self.source_info = source_info
        self.function_name = function_name
        self.internal = internal
        # NOTE(CaselIT): internal falcon names do not start with 'on'
        # and do not have suffix
        if function_name.startswith('on'):
            self.suffix = '_'.join(function_name.split('_')[2:])
        else:
            self.suffix = ''


class RouteInfo(_Traversable):
    """Describes a route.

    Args:
        path (str): The path of this route.
        class_name (str): The class name of the responder of this route.
        source_info (str): The source path where this responder was defined.
        methods (List[RouteMethodInfo]): List of methods defined in the route.
    """

    __visit_name__ = 'route'

    def __init__(
        self,
        path: str,
        class_name: str,
        source_info: str,
        methods: List[RouteMethodInfo],
    ):
        self.path = path
        self.class_name = class_name
        self.source_info = source_info
        self.methods = methods


class StaticRouteInfo(_Traversable):
    """Describes a static route.

    Args:
        path (str): The prefix of the static route.
        directory (str): The directory for the static route.
        fallback_filename (str or None): Fallback filename to serve.
    """

    __visit_name__ = 'static_route'

    def __init__(self, prefix: str, directory: str, fallback_filename: Optional[str]):
        self.prefix = prefix
        self.directory = directory
        self.fallback_filename = fallback_filename


class SinkInfo(_Traversable):
    """Describes a sink.

    Args:
        prefix (str): The prefix of the sink.
        name (str): The name of the sink function or class.
        source_info (str): The source path where this sink was defined.
    """

    __visit_name__ = 'sink'

    def __init__(self, prefix: str, name: str, source_info: str):
        self.prefix = prefix
        self.name = name
        self.source_info = source_info


class ErrorHandlerInfo(_Traversable):
    """Describes an error handler.

    Args:
        error (name): The name of the error type.
        name (str): The name of the handler.
        source_info (str): The source path where this error handler was defined.
        internal (bool): Whether or not this is a default error handler added by
            the framework.
    """

    __visit_name__ = 'error_handler'

    def __init__(self, error: str, name: str, source_info: str, internal: bool):
        self.error = error
        self.name = name
        self.source_info = source_info
        self.internal = internal


class MiddlewareMethodInfo(_Traversable):
    """Describes a middleware method.

    Args:
        function_name (str): Name of the method.
        source_info (str): The source path of the method.
    """

    __visit_name__ = 'middleware_method'

    def __init__(self, function_name: str, source_info: str):
        self.function_name = function_name
        self.source_info = source_info
        self.internal = False  # added for compatibility with RouteMethodInfo


class MiddlewareClassInfo(_Traversable):
    """Describes a middleware class.

    Args:
        name (str): The name of the middleware class.
        source_info (str): The source path where the middleware was defined.
        methods (List[MiddlewareMethodInfo]): List of method defined by the
            middleware class.
    """

    __visit_name__ = 'middleware_class'

    def __init__(
        self, name: str, source_info: str, methods: List[MiddlewareMethodInfo]
    ):
        self.name = name
        self.source_info = source_info
        self.methods = methods


class MiddlewareTreeItemInfo(_Traversable):
    """Describes a middleware tree entry.

    Args:
        name (str): The name of the method.
        class_name (str): The class name of the method.
    """

    __visit_name__ = 'middleware_tree_item'

    _symbols = {
        'process_request': '→',
        'process_resource': '↣',
        'process_response': '↢',
    }

    def __init__(self, name: str, class_name: str):
        self.name = name
        self.class_name = class_name


class MiddlewareTreeInfo(_Traversable):
    """Describes the middleware methods used by the app.

    Args:
        request (List[MiddlewareTreeItemInfo]): The `process_request` methods.
        resource (List[MiddlewareTreeItemInfo]): The `process_resource` methods.
        response (List[MiddlewareTreeItemInfo]): The `process_response` methods.
    """

    __visit_name__ = 'middleware_tree'

    def __init__(
        self,
        request: List[MiddlewareTreeItemInfo],
        resource: List[MiddlewareTreeItemInfo],
        response: List[MiddlewareTreeItemInfo],
    ):
        self.request = request
        self.resource = resource
        self.response = response


class MiddlewareInfo(_Traversable):
    """Describes the middleware of the app.

    Args:
        middlewareTree (MiddlewareTreeInfo): The middleware tree of the app.
        middlewareClasses (List[MiddlewareClassInfo]): The middleware classes of
            the app.
        independent (bool): Whether or not the middleware components are executed
            independently.

    Attributes:
        independent_text (str): Text created from the `independent` arg.
    """

    __visit_name__ = 'middleware'

    def __init__(
        self,
        middleware_tree: MiddlewareTreeInfo,
        middleware_classes: List[MiddlewareClassInfo],
        independent: bool,
    ):
        self.middleware_tree = middleware_tree
        self.middleware_classes = middleware_classes
        self.independent = independent

        if independent:
            self.independent_text = 'Middleware are independent'
        else:
            self.independent_text = 'Middleware are dependent'


class AppInfo(_Traversable):
    """Describes an application.

    Args:
        routes (List[RouteInfo]): The routes of the application.
        middleware (MiddlewareInfo): The middleware information in the application.
        static_routes (List[StaticRouteInfo]): The static routes of this application.
        sinks (List[SinkInfo]): The sinks of this application.
        error_handlers (List[ErrorHandlerInfo]): The error handlers of this application.
        asgi (bool): Whether or not this is an ASGI application.
    """

    __visit_name__ = 'app'

    def __init__(
        self,
        routes: List[RouteInfo],
        middleware: MiddlewareInfo,
        static_routes: List[StaticRouteInfo],
        sinks: List[SinkInfo],
        error_handlers: List[ErrorHandlerInfo],
        asgi: bool,
    ):
        self.routes = routes
        self.middleware = middleware
        self.static_routes = static_routes
        self.sinks = sinks
        self.error_handlers = error_handlers
        self.asgi = asgi

    def to_string(
        self, verbose: bool = False, internal: bool = False, name: str = ''
    ) -> str:
        """Return a string representation of this class.

        Args:
            verbose (bool, optional): Adds more information. Defaults to False.
            internal (bool, optional): Also include internal falcon route methods
                and error handlers. Defaults to ``False``.
            name (str, optional): The name of the application, to be output at the
                beginning of the text. Defaults to ``'Falcon App'``.
        Returns:
            str: A string representation of the application.
        """
        return StringVisitor(verbose, internal, name).process(self)


# ------------------------------------------------------------------------
# Visitor classes
# ------------------------------------------------------------------------


class InspectVisitor:
    """Base visitor class that implements the `process` method.

    Subclasses must implement ``visit_<name>`` methods for each supported class.
    """

    def process(self, instance: _Traversable) -> str:
        """Process the instance, by calling the appropriate visit method.

        Uses the `__visit_name__` attribute of the `instance` to obtain the method
        to use.

        Args:
            instance (_Traversable): The instance to process.
        """
        try:
            return getattr(self, 'visit_{}'.format(instance.__visit_name__))(instance)
        except AttributeError as e:
            raise RuntimeError(
                'This visitor does not support {}'.format(type(instance))
            ) from e


class StringVisitor(InspectVisitor):
    """Visitor that returns a string representation of the info class.

    This is used automatically by calling ``to_string()`` on the info class.
    It can also be used directly by calling ``StringVisitor.process(info_instance)``.

    Args:
        verbose (bool, optional): Adds more information. Defaults to ``False``.
        internal (bool, optional): Also include internal route methods
            and error handlers added by the framework. Defaults to ``False``.
        name (str, optional): The name of the application, to be output at the
            beginning of the text. Defaults to ``'Falcon App'``.
    """

    def __init__(
        self, verbose: bool = False, internal: bool = False, name: str = ''
    ) -> None:
        self.verbose = verbose
        self.internal = internal
        self.name = name
        self.indent = 0

    @property
    def tab(self) -> str:
        """Get the current tabulation."""
        return ' ' * self.indent

    def visit_route_method(self, route_method: RouteMethodInfo) -> str:
        """Visit a RouteMethodInfo instance. Usually called by `process`."""
        text = '{0.method} - {0.function_name}'.format(route_method)
        if self.verbose:
            text += ' ({0.source_info})'.format(route_method)
        return text

    def _methods_to_string(
        self, methods: Union[List[RouteMethodInfo], List[MiddlewareMethodInfo]]
    ) -> str:
        """Return a string from the list of methods."""
        tab = self.tab + ' ' * 3
        filtered_methods = _filter_internal(methods, self.internal)
        if not filtered_methods:
            return ''
        text_list = [self.process(m) for m in filtered_methods]
        method_text = ['{}├── {}'.format(tab, m) for m in text_list[:-1]]
        method_text += ['{}└── {}'.format(tab, m) for m in text_list[-1:]]
        return '\n'.join(method_text)

    def visit_route(self, route: RouteInfo) -> str:
        """Visit a RouteInfo instance. Usually called by `process`."""
        text = '{0}⇒ {1.path} - {1.class_name}'.format(self.tab, route)
        if self.verbose:
            text += ' ({0.source_info})'.format(route)

        method_text = self._methods_to_string(route.methods)
        if not method_text:
            return text

        return '{}:\n{}'.format(text, method_text)

    def visit_static_route(self, static_route: StaticRouteInfo) -> str:
        """Visit a StaticRouteInfo instance. Usually called by `process`."""
        text = '{0}↦ {1.prefix} {1.directory}'.format(self.tab, static_route)
        if static_route.fallback_filename:
            text += ' [{0.fallback_filename}]'.format(static_route)
        return text

    def visit_sink(self, sink: SinkInfo) -> str:
        """Visit a SinkInfo instance. Usually called by `process`."""
        text = '{0}⇥ {1.prefix} {1.name}'.format(self.tab, sink)
        if self.verbose:
            text += ' ({0.source_info})'.format(sink)
        return text

    def visit_error_handler(self, error_handler: ErrorHandlerInfo) -> str:
        """Visit a ErrorHandlerInfo instance. Usually called by `process`."""
        text = '{0}⇜ {1.error} {1.name}'.format(self.tab, error_handler)
        if self.verbose:
            text += ' ({0.source_info})'.format(error_handler)
        return text

    def visit_middleware_method(self, middleware_method: MiddlewareMethodInfo) -> str:
        """Visit a MiddlewareMethodInfo instance. Usually called by `process`."""
        text = '{0.function_name}'.format(middleware_method)
        if self.verbose:
            text += ' ({0.source_info})'.format(middleware_method)
        return text

    def visit_middleware_class(self, middleware_class: MiddlewareClassInfo) -> str:
        """Visit a ErrorHandlerInfo instance. Usually called by `process`."""
        text = '{0}↣ {1.name}'.format(self.tab, middleware_class)
        if self.verbose:
            text += ' ({0.source_info})'.format(middleware_class)

        method_text = self._methods_to_string(middleware_class.methods)
        if not method_text:
            return text

        return '{}:\n{}'.format(text, method_text)

    def visit_middleware_tree_item(self, mti: MiddlewareTreeItemInfo) -> str:
        """Visit a MiddlewareTreeItemInfo instance. Usually called by `process`."""
        symbol = mti._symbols.get(mti.name, '→')
        return '{0}{1} {2.class_name}.{2.name}'.format(self.tab, symbol, mti)

    def visit_middleware_tree(self, m_tree: MiddlewareTreeInfo) -> str:
        """Visit a MiddlewareTreeInfo instance. Usually called by `process`."""
        before = len(m_tree.request) + len(m_tree.resource)
        after = len(m_tree.response)

        if before + after == 0:
            return ''

        each = 2
        initial = self.indent
        if after > before:
            self.indent += each * (after - before)

        text = []
        for r in m_tree.request:
            text.append(self.process(r))
            self.indent += each
        if text:
            text.append('')
        for r in m_tree.resource:
            text.append(self.process(r))
            self.indent += each

        if m_tree.resource or not text:
            text.append('')
        self.indent += each
        text.append('{}├── Process route responder'.format(self.tab))
        self.indent -= each
        if m_tree.response:
            text.append('')

        for r in m_tree.response:
            self.indent -= each
            text.append(self.process(r))

        self.indent = initial
        return '\n'.join(text)

    def visit_middleware(self, middleware: MiddlewareInfo) -> str:
        """Visit a MiddlewareInfo instance. Usually called by `process`."""
        text = self.process(middleware.middleware_tree)
        if self.verbose:
            self.indent += 4
            m_text = '\n'.join(self.process(m) for m in middleware.middleware_classes)
            self.indent -= 4
            if m_text:
                text += '\n{}- Middleware classes:\n{}'.format(self.tab, m_text)

        return text

    def visit_app(self, app: AppInfo) -> str:
        """Visit a AppInfo instance. Usually called by `process`."""

        type_ = 'ASGI' if app.asgi else 'WSGI'
        self.indent = 4
        text = '{} ({})'.format(self.name or 'Falcon App', type_)

        if app.routes:
            routes = '\n'.join(self.process(r) for r in app.routes)
            text += '\n• Routes:\n{}'.format(routes)

        middleware_text = self.process(app.middleware)
        if middleware_text:
            text += '\n• Middleware ({}):\n{}'.format(
                app.middleware.independent_text, middleware_text
            )

        if app.static_routes:
            static_routes = '\n'.join(self.process(sr) for sr in app.static_routes)
            text += '\n• Static routes:\n{}'.format(static_routes)

        if app.sinks:
            sinks = '\n'.join(self.process(s) for s in app.sinks)
            text += '\n• Sinks:\n{}'.format(sinks)

        errors = _filter_internal(app.error_handlers, self.internal)
        if errors:
            errs = '\n'.join(self.process(e) for e in errors)
            text += '\n• Error handlers:\n{}'.format(errs)

        return text


# ------------------------------------------------------------------------
# Helpers functions
# ------------------------------------------------------------------------


def _get_source_info(
    obj: Any, default: Optional[str] = '[unknown file]'
) -> Optional[str]:
    """Try to get the definition file and line of obj.

    Return default on error.
    """
    try:
        source_file = inspect.getsourcefile(obj)
        source_lines = inspect.findsource(obj)
        source_info = '{}:{}'.format(source_file, source_lines[1])
    except Exception:
        # NOTE(vytas): If Falcon is cythonized, all default
        # responders coming from cythonized modules will
        # appear as built-in functions, and raise a
        # TypeError when trying to locate the source file.
        return default
    return source_info


def _get_source_info_and_name(obj: Any) -> Tuple[Optional[str], str]:
    """Attempt to get the definition file and line of obj and its name."""
    source_info = _get_source_info(obj, None)
    if source_info is None:
        # NOTE(caselit): a class instances return None. Try the type
        source_info = _get_source_info(type(obj))
    name = getattr(obj, '__name__', None)
    if name is None:
        name = getattr(type(obj), '__name__', '[unknown]')
    name = cast(str, name)
    return source_info, name


def _is_internal(obj: Any) -> bool:
    """Check if the module of the object is a falcon module."""
    module = inspect.getmodule(obj)
    if module:
        return module.__name__.startswith('falcon.')
    return False


def _filter_internal(
    iterable: Union[
        Iterable[RouteMethodInfo],
        Iterable[ErrorHandlerInfo],
        Iterable[MiddlewareMethodInfo],
    ],
    return_internal: bool,
) -> Union[Iterable[_Traversable], List[_Traversable]]:
    """Filter the internal elements of an iterable."""
    if return_internal:
        return iterable
    return [el for el in iterable if not el.internal]<|MERGE_RESOLUTION|>--- conflicted
+++ resolved
@@ -13,26 +13,10 @@
 # limitations under the License.
 
 """Inspect utilities for falcon applications."""
-<<<<<<< HEAD
-=======
-
->>>>>>> e11fc86d
 from __future__ import annotations
 
 from functools import partial
 import inspect
-<<<<<<< HEAD
-from typing import Any
-from typing import Callable  # NOQA: F401
-from typing import cast
-from typing import Dict  # NOQA: F401
-from typing import Iterable
-from typing import List
-from typing import Optional
-from typing import Tuple
-from typing import Type  # NOQA: F401
-from typing import Union
-=======
 from typing import (
     Any,
     Callable,
@@ -45,7 +29,6 @@
     Type,
     Union,
 )
->>>>>>> e11fc86d
 
 from falcon import app_helpers
 from falcon.app import App
