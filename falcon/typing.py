# Copyright 2021-2023 by Vytautas Liuolia.
#
# Licensed under the Apache License, Version 2.0 (the "License");
# you may not use this file except in compliance with the License.
# You may obtain a copy of the License at
#
#    http://www.apache.org/licenses/LICENSE-2.0
#
# Unless required by applicable law or agreed to in writing, software
# distributed under the License is distributed on an "AS IS" BASIS,
# WITHOUT WARRANTIES OR CONDITIONS OF ANY KIND, either express or implied.
# See the License for the specific language governing permissions and
# limitations under the License.
"""Shorthand definitions for more complex types."""

from __future__ import annotations

import http
from typing import (
    Any,
    Awaitable,
    Callable,
    Dict,
    List,
    Optional,
    Pattern,
    Protocol,
    Tuple,
    TYPE_CHECKING,
    Union,
)

if TYPE_CHECKING:
<<<<<<< HEAD
    from falcon.asgi_spec import AsgiEvent
=======
    from falcon import asgi
>>>>>>> 206bb381
    from falcon.request import Request
    from falcon.response import Response


Link = Dict[str, str]

# Error handlers
ErrorHandler = Callable[['Request', 'Response', BaseException, dict], Any]

# Error serializers
ErrorSerializer = Callable[['Request', 'Response', BaseException], Any]

JSONSerializable = Union[
    Dict[str, 'JSONSerializable'],
    List['JSONSerializable'],
    Tuple['JSONSerializable', ...],
    bool,
    float,
    int,
    str,
    None,
]

# Sinks
SinkPrefix = Union[str, Pattern]

# TODO(vytas): Is it possible to specify a Callable or a Protocol that defines
#   type hints for the two first parameters, but accepts any number of keyword
#   arguments afterwords?
# class SinkCallable(Protocol):
#     def __call__(sef, req: Request, resp: Response, <how to do?>): ...
Headers = Dict[str, str]
HeaderList = Union[Headers, List[Tuple[str, str]]]
ResponseStatus = Union[http.HTTPStatus, str, int]
<<<<<<< HEAD
StoreArgument = Optional[Dict[str, Any]]


class ReadableIO(Protocol):
    def read(self, n: Optional[int] = ..., /) -> bytes: ...


# ASGI
class AsyncReadableIO(Protocol):
    async def read(self, n: Optional[int] = ..., /) -> bytes: ...


AsgiReceive = Callable[[], Awaitable['AsgiEvent']]
=======

Resource = object


class SyncResponderMethod(Protocol):
    def __call__(
        self,
        resource: Resource,
        req: Request,
        resp: Response,
        *args: Any,
        **kwargs: Any,
    ) -> None: ...


class AsyncResponderMethod(Protocol):
    async def __call__(
        self,
        resource: Resource,
        req: asgi.Request,
        resp: asgi.Response,
        *args: Any,
        **kwargs: Any,
    ) -> None: ...


Responder = Union[SyncResponderMethod, AsyncResponderMethod]
>>>>>>> 206bb381
<|MERGE_RESOLUTION|>--- conflicted
+++ resolved
@@ -31,11 +31,8 @@
 )
 
 if TYPE_CHECKING:
-<<<<<<< HEAD
     from falcon.asgi_spec import AsgiEvent
-=======
     from falcon import asgi
->>>>>>> 206bb381
     from falcon.request import Request
     from falcon.response import Response
 
@@ -70,7 +67,6 @@
 Headers = Dict[str, str]
 HeaderList = Union[Headers, List[Tuple[str, str]]]
 ResponseStatus = Union[http.HTTPStatus, str, int]
-<<<<<<< HEAD
 StoreArgument = Optional[Dict[str, Any]]
 
 
@@ -84,8 +80,7 @@
 
 
 AsgiReceive = Callable[[], Awaitable['AsgiEvent']]
-=======
-
+# ---
 Resource = object
 
 
@@ -111,5 +106,4 @@
     ) -> None: ...
 
 
-Responder = Union[SyncResponderMethod, AsyncResponderMethod]
->>>>>>> 206bb381
+Responder = Union[SyncResponderMethod, AsyncResponderMethod]