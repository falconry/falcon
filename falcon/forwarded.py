# Based on code from the aiohttp project, Copyright 2013-2017 by Nikolay Kim and
# Andrew Svetlov, with modifications for the Falcon project by Kurt Griffiths.
#
# See also:
#
#   https://github.com/aio-libs/aiohttp/blob/master/aiohttp/web_request.py
#
# Licensed under the Apache License, Version 2.0 (the "License");
# you may not use this file except in compliance with the License.
# You may obtain a copy of the License at
#
#    http://www.apache.org/licenses/LICENSE-2.0
#
# Unless required by applicable law or agreed to in writing, software
# distributed under the License is distributed on an "AS IS" BASIS,
# WITHOUT WARRANTIES OR CONDITIONS OF ANY KIND, either express or implied.
# See the License for the specific language governing permissions and
# limitations under the License.
from __future__ import annotations

import re
import string
<<<<<<< HEAD
from typing import List
from typing import Optional
=======
from typing import List, Optional
>>>>>>> e11fc86d

from falcon.util.uri import unquote_string

# '-' at the end to prevent interpretation as range in a char class
_TCHAR = string.digits + string.ascii_letters + r"!#$%&'*+.^_`|~-"

_TOKEN = r'[{tchar}]+'.format(tchar=_TCHAR)

# qdtext includes 0x5C to escape 0x5D ('\]')
# qdtext excludes obs-text (because obsoleted, and encoding not specified)
_QDTEXT = r'[{0}]'.format(
    r''.join(chr(c) for c in (0x09, 0x20, 0x21) + tuple(range(0x23, 0x7F)))
)

_QUOTED_PAIR = r'\\[\t !-~]'

_QUOTED_STRING = r'"(?:{quoted_pair}|{qdtext})*"'.format(
    qdtext=_QDTEXT, quoted_pair=_QUOTED_PAIR
)

_FORWARDED_PAIR = r'({token})=({token}|{quoted_string})'.format(
    token=_TOKEN, quoted_string=_QUOTED_STRING
)

# same pattern as _QUOTED_PAIR but contains a capture group
_QUOTED_PAIR_REPLACE_RE = re.compile(r'\\([\t !-~])')

_FORWARDED_PAIR_RE = re.compile(_FORWARDED_PAIR)


class Forwarded:
    """Represents a parsed Forwarded header.

    (See also: RFC 7239, Section 4)

    Attributes:
        src (str): The value of the "for" parameter, or
            ``None`` if the parameter is absent. Identifies the
            node making the request to the proxy.
        dest (str): The value of the "by" parameter, or
            ``None`` if the parameter is absent. Identifies the
            client-facing interface of the proxy.
        host (str): The value of the "host" parameter, or
            ``None`` if the parameter is absent. Provides the host
            request header field as received by the proxy.
        scheme (str): The value of the "proto" parameter, or
            ``None`` if the parameter is absent. Indicates the
            protocol that was used to make the request to
            the proxy.
    """

    # NOTE(kgriffs): Use "src" since "for" is a keyword, and
    # "scheme" instead of "proto" to be consistent with the
    # falcon.Request interface.
    __slots__ = ('src', 'dest', 'host', 'scheme')

    def __init__(self) -> None:
        self.src: Optional[str] = None
        self.dest: Optional[str] = None
        self.host: Optional[str] = None
        self.scheme: Optional[str] = None


def _parse_forwarded_header(forwarded: str) -> List[Forwarded]:
    """Parse the value of a Forwarded header.

    Makes an effort to parse Forwarded headers as specified by RFC 7239:

    - It checks that every value has valid syntax in general as specified
      in section 4: either a 'token' or a 'quoted-string'.
    - It un-escapes found escape sequences.
    - It does NOT validate 'by' and 'for' contents as specified in section
      6.
    - It does NOT validate 'host' contents (Host ABNF).
    - It does NOT validate 'proto' contents for valid URI scheme names.

    Arguments:
        forwarded (str): Value of a Forwarded header

    Returns:
        list: Sequence of Forwarded instances, representing each forwarded-element
        in the header, in the same order as they appeared in the header.
    """

    elements = []

    pos = 0
    end = len(forwarded)
    need_separator = False
    parsed_element = None

    while 0 <= pos < end:
        match = _FORWARDED_PAIR_RE.match(forwarded, pos)

        if match is not None:  # got a valid forwarded-pair
            if need_separator:
                # bad syntax here, skip to next comma
                pos = forwarded.find(',', pos)

            else:
                pos += len(match.group(0))
                need_separator = True

                name, value = match.groups()

                # NOTE(kgriffs): According to RFC 7239, parameter
                # names are case-insensitive.
                name = name.lower()

                if value[0] == '"':
                    value = unquote_string(value)

                # NOTE(kgriffs): If this is the first pair we've encountered
                # for this forwarded-element, initialize a new object.
                if not parsed_element:
                    parsed_element = Forwarded()

                if name == 'by':
                    parsed_element.dest = value
                elif name == 'for':
                    parsed_element.src = value
                elif name == 'host':
                    parsed_element.host = value
                elif name == 'proto':
                    # NOTE(kgriffs): RFC 7239 only requires that
                    # the "proto" value conform to the Host ABNF
                    # described in RFC 7230. The Host ABNF, in turn,
                    # does not require that the scheme be in any
                    # particular case, so we normalize it here to be
                    # consistent with the WSGI spec that *does*
                    # require the value of 'wsgi.url_scheme' to be
                    # either 'http' or 'https' (case-sensitive).
                    parsed_element.scheme = value.lower()

        elif forwarded[pos] == ',':  # next forwarded-element
            need_separator = False
            pos += 1

            # NOTE(kgriffs): It's possible that we arrive here without a
            # parsed element if the header is malformed.
            if parsed_element:
                elements.append(parsed_element)
                parsed_element = None

        elif forwarded[pos] == ';':  # next forwarded-pair
            need_separator = False
            pos += 1

        elif forwarded[pos] in ' \t':
            # Allow whitespace even between forwarded-pairs, though
            # RFC 7239 doesn't. This simplifies code and is in line
            # with Postel's law.
            pos += 1

        else:
            # bad syntax here, skip to next comma
            pos = forwarded.find(',', pos)

    # NOTE(kgriffs): Add the last forwarded-element, if any
    if parsed_element:
        elements.append(parsed_element)

    return elements<|MERGE_RESOLUTION|>--- conflicted
+++ resolved
@@ -20,12 +20,7 @@
 
 import re
 import string
-<<<<<<< HEAD
-from typing import List
-from typing import Optional
-=======
 from typing import List, Optional
->>>>>>> e11fc86d
 
 from falcon.util.uri import unquote_string
 
