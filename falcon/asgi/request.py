--- conflicted
+++ resolved
@@ -347,12 +347,8 @@
 
     __slots__ = [
         '_asgi_headers',
-<<<<<<< HEAD
         # '_asgi_server_cached',
-=======
-        '_asgi_server_cached',
-        '_cached_headers',
->>>>>>> c7df22a7
+        # '_cached_headers',
         '_first_event',
         '_receive',
         # '_stream',
@@ -366,6 +362,7 @@
     _cached_forwarded = None
     _cached_forwarded_prefix = None
     _cached_forwarded_uri = None
+    _cached_headers = None
     _cached_prefix = None
     _cached_relative_uri = None
     _cached_uri = None
@@ -403,7 +400,8 @@
                 req_headers[header_name] += b',' + header_value
 
         self._asgi_headers = req_headers
-        self._cached_headers = None
+        # PERF(vytas): Fall back to class variable(s) when unset.
+        # self._cached_headers = None
 
         # =====================================================================
         #  Misc.
@@ -447,7 +445,6 @@
         else:
             self._params = {}
 
-<<<<<<< HEAD
         # PERF(vytas): Fall back to class variable(s) when unset.
         # self._cached_access_route = None
         # self._cached_forwarded = None
@@ -456,16 +453,6 @@
         # self._cached_prefix = None
         # self._cached_relative_uri = None
         # self._cached_uri = None
-        self._cached_headers = req_headers
-=======
-        self._cached_access_route = None
-        self._cached_forwarded = None
-        self._cached_forwarded_prefix = None
-        self._cached_forwarded_uri = None
-        self._cached_prefix = None
-        self._cached_relative_uri = None
-        self._cached_uri = None
->>>>>>> c7df22a7
 
         if self.method == 'GET':
             # PERF(kgriffs): Normally we expect no Content-Type header, so
