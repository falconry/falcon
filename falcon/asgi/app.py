# Copyright 2019-2020 by Kurt Griffiths
#
# Licensed under the Apache License, Version 2.0 (the "License");
# you may not use this file except in compliance with the License.
# You may obtain a copy of the License at
#
#    http://www.apache.org/licenses/LICENSE-2.0
#
# Unless required by applicable law or agreed to in writing, software
# distributed under the License is distributed on an "AS IS" BASIS,
# WITHOUT WARRANTIES OR CONDITIONS OF ANY KIND, either express or implied.
# See the License for the specific language governing permissions and
# limitations under the License.

"""ASGI application class."""

import asyncio
from inspect import isasyncgenfunction
from inspect import iscoroutinefunction
import traceback

import falcon.app
from falcon.app_helpers import prepare_middleware
from falcon.app_helpers import prepare_middleware_ws
from falcon.asgi_spec import EventType
from falcon.asgi_spec import WSCloseCode
from falcon.constants import MEDIA_JSON
<<<<<<< HEAD
from falcon.errors import (
    CompatibilityError,
    HTTPBadRequest,
    UnsupportedError,
    WebSocketDisconnected,
)
=======
from falcon.errors import CompatibilityError
from falcon.errors import HTTPBadRequest
from falcon.errors import UnsupportedError
from falcon.errors import UnsupportedScopeError
from falcon.errors import WebSocketDisconnected
>>>>>>> c7df22a7
from falcon.http_error import HTTPError
from falcon.http_status import HTTPStatus
from falcon.media.multipart import MultipartFormHandler
import falcon.routing
<<<<<<< HEAD
from falcon.util.misc import http_status_to_code, is_python_func
from falcon.util.sync import (
    _should_wrap_non_coroutines,
    _wrap_non_coroutine_unsafe,
    get_running_loop,
    wrap_sync_to_async,
)
from ._asgi_helpers import _validate_asgi_scope, _wrap_asgi_coroutine_func
=======
from falcon.util.misc import http_status_to_code
from falcon.util.misc import is_python_func
from falcon.util.sync import _should_wrap_non_coroutines
from falcon.util.sync import _wrap_non_coroutine_unsafe
from falcon.util.sync import get_running_loop
from falcon.util.sync import wrap_sync_to_async
from ._asgi_helpers import _wrap_asgi_coroutine_func
>>>>>>> c7df22a7
from .multipart import MultipartForm
from .request import Request
from .response import Response
from .structures import SSEvent
from .ws import WebSocket
from .ws import WebSocketOptions


__all__ = ['App']


# TODO(vytas): Clean up these foul workarounds when we drop Python 3.5 support.
MultipartFormHandler._ASGI_MULTIPART_FORM = MultipartForm  # type: ignore

_EVT_RESP_EOF = {'type': EventType.HTTP_RESPONSE_BODY}

_BODILESS_STATUS_CODES = frozenset([
    100,
    101,
    204,
    304,
])

_TYPELESS_STATUS_CODES = frozenset([
    204,
    304,
])

_FALLBACK_WS_ERROR_CODE = 3011


class App(falcon.app.App):
    """This class is the main entry point into a Falcon-based ASGI app.

    Each App instance provides a callable
    `ASGI <https://asgi.readthedocs.io/en/latest/>`_ interface
    and a routing engine  (for WSGI applications, see
    :class:`falcon.App`).

    Keyword Arguments:
        media_type (str): Default media type to use when initializing
            :py:class:`~.RequestOptions` and
            :py:class:`~.ResponseOptions`. The ``falcon``
            module provides a number of constants for common media types,
            such as ``falcon.MEDIA_MSGPACK``, ``falcon.MEDIA_YAML``,
            ``falcon.MEDIA_XML``, etc.
        middleware: Either a single middleware component object or an iterable
            of objects (instantiated classes) that implement the
            middleware component interface shown below.

            The interface provides support for handling both ASGI worker
            lifespan events and per-request events. However, because lifespan
            events are an optional part of the ASGI specification, they may or
            may not fire depending on your ASGI server.

            A lifespan event handler can be used to perform startup or shutdown
            activities for the main event loop. An example of this would be
            creating a connection pool and subsequently closing the connection
            pool to release the connections.

            Note:
                In a multi-process environment, lifespan events will be
                triggered independently for the individual event loop associated
                with each process.

            Note:
                The framework requires that all middleware methods be
                implemented as coroutine functions via `async def`. However,
                it is possible to implement middleware classes that support
                both ASGI and WSGI apps by distinguishing the ASGI methods
                with an `*_async` postfix (see also:
                :ref:`Middleware <middleware>`).

            It is only necessary to implement the methods for the events you
            would like to handle; Falcon simply skips over any missing
            middleware methods::

                class ExampleComponent:
                    async def process_startup(self, scope, event):
                        \"\"\"Process the ASGI lifespan startup event.

                        Invoked when the server is ready to start up and
                        receive connections, but before it has started to
                        do so.

                        To halt startup processing and signal to the server that it
                        should terminate, simply raise an exception and the
                        framework will convert it to a "lifespan.startup.failed"
                        event for the server.

                        Args:
                            scope (dict): The ASGI scope dictionary for the
                                lifespan protocol. The lifespan scope exists
                                for the duration of the event loop.
                            event (dict): The ASGI event dictionary for the
                                startup event.
                        \"\"\"

                    async def process_shutdown(self, scope, event):
                        \"\"\"Process the ASGI lifespan shutdown event.

                        Invoked when the server has stopped accepting
                        connections and closed all active connections.

                        To halt shutdown processing and signal to the server
                        that it should immediately terminate, simply raise an
                        exception and the framework will convert it to a
                        "lifespan.shutdown.failed" event for the server.

                        Args:
                            scope (dict): The ASGI scope dictionary for the
                                lifespan protocol. The lifespan scope exists
                                for the duration of the event loop.
                            event (dict): The ASGI event dictionary for the
                                shutdown event.
                        \"\"\"

                    async def process_request(self, req, resp):
                        \"\"\"Process the request before routing it.

                        Note:
                            Because Falcon routes each request based on
                            req.path, a request can be effectively re-routed
                            by setting that attribute to a new value from
                            within process_request().

                        Args:
                            req: Request object that will eventually be
                                routed to an on_* responder method.
                            resp: Response object that will be routed to
                                the on_* responder.
                        \"\"\"

                    async def process_resource(self, req, resp, resource, params):
                        \"\"\"Process the request and resource *after* routing.

                        Note:
                            This method is only called when the request matches
                            a route to a resource.

                        Args:
                            req: Request object that will be passed to the
                                routed responder.
                            resp: Response object that will be passed to the
                                responder.
                            resource: Resource object to which the request was
                                routed. May be ``None`` if no route was found for
                                the request.
                            params: A dict-like object representing any
                                additional params derived from the route's URI
                                template fields, that will be passed to the
                                resource's responder method as keyword
                                arguments.
                        \"\"\"

                    async def process_response(self, req, resp, resource, req_succeeded)
                        \"\"\"Post-processing of the response (after routing).

                        Args:
                            req: Request object.
                            resp: Response object.
                            resource: Resource object to which the request was
                                routed. May be ``None`` if no route was found
                                for the request.
                            req_succeeded: True if no exceptions were raised
                                while the framework processed and routed the
                                request; otherwise False.
                        \"\"\"

            (See also: :ref:`Middleware <middleware>`)

        request_type: ``Request``-like class to use instead
            of Falcon's default class. Among other things, this feature
            affords inheriting from :class:`falcon.asgi.Request` in order
            to override the ``context_type`` class variable
            (default: :class:`falcon.asgi.Request`)

        response_type: ``Response``-like class to use
            instead of Falcon's default class (default:
            :class:`falcon.asgi.Response`)

        router (object): An instance of a custom router
            to use in lieu of the default engine.
            (See also: :ref:`Custom Routers <routing_custom>`)

        independent_middleware (bool): Set to ``False`` if response
            middleware should not be executed independently of whether or
            not request middleware raises an exception (default
            ``True``). When this option is set to ``False``, a middleware
            component's ``process_response()`` method will NOT be called
            when that same component's ``process_request()`` (or that of
            a component higher up in the stack) raises an exception.

        cors_enable (bool): Set this flag to ``True`` to enable a simple
            CORS policy for all responses, including support for preflighted
            requests. An instance of :py:class:`..CORSMiddleware` can instead be
            passed to the middleware argument to customize its behaviour.
            (default ``False``).
            (See also: :ref:`CORS <cors>`)

        sink_before_static_route (bool): Indicates if the sinks should be processed
            before (when ``True``) or after (when ``False``) the static routes.
            This has an effect only if no route was matched. (default ``True``)

    Attributes:
        req_options: A set of behavioral options related to incoming
            requests. (See also: :py:class:`~.RequestOptions`)
        resp_options: A set of behavioral options related to outgoing
            responses. (See also: :py:class:`~.ResponseOptions`)
        ws_options: A set of behavioral options related to WebSocket
            connections. (See also: :py:class:`~.WebSocketOptions`)
        router_options: Configuration options for the router. If a
            custom router is in use, and it does not expose any
            configurable options, referencing this attribute will raise
            an instance of ``AttributeError``.

            (See also: :ref:`CompiledRouterOptions <compiled_router_options>`)
    """

    _STATIC_ROUTE_TYPE = falcon.routing.StaticRouteAsync

    # NOTE(kgriffs): This makes it easier to tell what we are dealing with
    #   without having to import falcon.asgi to get at the falcon.asgi.App
    #   type (which we may not be able to do under Python 3.5).
    _ASGI = True

    _default_responder_bad_request = falcon.responders.bad_request_async
    _default_responder_path_not_found = falcon.responders.path_not_found_async

    __slots__ = (
        'ws_options',
    )

    def __init__(self, *args, request_type=Request, response_type=Response, **kwargs):
        super().__init__(*args, request_type=request_type, response_type=response_type, **kwargs)

        self.ws_options = WebSocketOptions()

        self.add_error_handler(WebSocketDisconnected, self._ws_disconnected_error_handler)

    @_wrap_asgi_coroutine_func
    async def __call__(self, scope, receive, send):  # noqa: C901
        # NOTE(kgriffs): The ASGI spec requires the 'type' key to be present.
        scope_type = scope['type']

        # PERF(kgriffs): This should usually be present, so use a
        #   try..except
        try:
            asgi_info = scope['asgi']
        except KeyError:
            asgi_info = scope['asgi'] = {'version': '2.0'}

        # PERF(kgriffs): This should usually be present, so use a
        #   try..except
        try:
            asgi_version = asgi_info['version']
        except KeyError:
            # NOTE(kgriffs): According to the ASGI spec, "2.0" is
            #   the default version.
            asgi_version = '2.0'

        try:
            spec_version = asgi_info['spec_version']
        except KeyError:
            spec_version = None

        try:
            http_version = scope['http_version']
        except KeyError:
            http_version = '1.1'

        spec_version = _validate_asgi_scope(
            asgi_version, scope_type, spec_version, http_version)

        if scope_type != 'http':
            if scope_type == 'lifespan':
                await self._call_lifespan_handlers(spec_version, scope, receive, send)
                return

            elif scope_type == 'websocket':
                await self._handle_websocket(spec_version, scope, receive, send)
                return

        # NOTE(kgriffs): Per the ASGI spec, we should not proceed with request
        #   processing until after we receive an initial 'http.request' event.
        first_event = await receive()
        first_event_type = first_event['type']
        if first_event_type == EventType.HTTP_DISCONNECT:
            # NOTE(kgriffs): Bail out immediately to minimize resource usage
            return

        # NOTE(kgriffs): This is the only other type defined by the ASGI spec,
        #   but we just assert it to make it easier to track down a potential
        #   incompatibility with a future spec version.
        assert first_event_type == EventType.HTTP_REQUEST

        req = self._request_type(scope, receive, first_event=first_event, options=self.req_options)
        resp = self._response_type(options=self.resp_options)

        if self.req_options.auto_parse_form_urlencoded:
            raise UnsupportedError(
                'The deprecated WSGI RequestOptions.auto_parse_form_urlencoded option '
                'is not supported for ASGI apps. Please use Request.get_media() instead. '
            )

        resource = None
        responder = None
        params = {}

        dependent_mw_resp_stack = []
        mw_req_stack, mw_rsrc_stack, mw_resp_stack = self._middleware

        req_succeeded = False

        try:
            if req.method in self._META_METHODS:
                raise HTTPBadRequest()

            # NOTE(ealogar): The execution of request middleware
            # should be before routing. This will allow request mw
            # to modify the path.
            # NOTE: if flag set to use independent middleware, execute
            # request middleware independently. Otherwise, only queue
            # response middleware after request middleware succeeds.
            if self._independent_middleware:
                for process_request in mw_req_stack:
                    await process_request(req, resp)

                    if resp.complete:
                        break
            else:
                for process_request, process_response in mw_req_stack:
                    if process_request and not resp.complete:
                        await process_request(req, resp)

                    if process_response:
                        dependent_mw_resp_stack.insert(0, process_response)

            if not resp.complete:
                # NOTE(warsaw): Moved this to inside the try except
                # because it is possible when using object-based
                # traversal for _get_responder() to fail.  An example is
                # a case where an object does not have the requested
                # next-hop child resource. In that case, the object
                # being asked to dispatch to its child will raise an
                # HTTP exception signaling the problem, e.g. a 404.
                responder, params, resource, req.uri_template = self._get_responder(req)

        except Exception as ex:
            if not await self._handle_exception(req, resp, ex, params):
                raise

        else:
            try:
                # NOTE(kgriffs): If the request did not match any
                # route, a default responder is returned and the
                # resource is None. In that case, we skip the
                # resource middleware methods. Resource will also be
                # None when a middleware method already set
                # resp.complete to True.
                if resource:
                    # Call process_resource middleware methods.
                    for process_resource in mw_rsrc_stack:
                        await process_resource(req, resp, resource, params)

                        if resp.complete:
                            break

                if not resp.complete:
                    await responder(req, resp, **params)

                req_succeeded = True

            except Exception as ex:
                if not await self._handle_exception(req, resp, ex, params):
                    raise

        # Call process_response middleware methods.
        for process_response in mw_resp_stack or dependent_mw_resp_stack:
            try:
                await process_response(req, resp, resource, req_succeeded)

            except Exception as ex:
                if not await self._handle_exception(req, resp, ex, params):
                    raise

                req_succeeded = False

        data = b''

        try:
            data = await resp.render_body()
        except Exception as ex:
            if not await self._handle_exception(req, resp, ex, params):
                raise

            req_succeeded = False

        resp_status = http_status_to_code(resp.status)
        default_media_type = self.resp_options.default_media_type

        if req.method == 'HEAD' or resp_status in _BODILESS_STATUS_CODES:
            #
            # PERF(vytas): move check for the less common and much faster path
            # of resp_status being in {204, 304} here; NB: this builds on the
            # assumption _TYPELESS_STATUS_CODES <= _BODILESS_STATUS_CODES.
            #
            # NOTE(kgriffs): Based on wsgiref.validate's interpretation of
            # RFC 2616, as commented in that module's source code. The
            # presence of the Content-Length header is not similarly
            # enforced.
            #
            # NOTE(kgriffs): Assuming the same for ASGI until proven otherwise.
            #
            if resp_status in _TYPELESS_STATUS_CODES:
                default_media_type = None
            elif (
                # NOTE(kgriffs): If they are going to stream using an
                #   async generator, we can't know in advance what the
                #   content length will be.
                (data is not None or not resp.stream) and

                req.method == 'HEAD' and
                resp_status not in _BODILESS_STATUS_CODES and
                'content-length' not in resp._headers
            ):
                # NOTE(kgriffs): We really should be returning a Content-Length
                #   in this case according to my reading of the RFCs. By
                #   optionally using len(data) we let a resource simulate HEAD
                #   by turning around and calling it's own on_get().
                resp._headers['content-length'] = str(len(data)) if data else '0'

            await send({
                'type': EventType.HTTP_RESPONSE_START,
                'status': resp_status,
                'headers': resp._asgi_headers(default_media_type)
            })

            await send(_EVT_RESP_EOF)

            # PERF(vytas): Check resp._registered_callbacks directly to shave
            #   off a function call since this is a hot/critical code path.
            if resp._registered_callbacks:
                self._schedule_callbacks(resp)
            return

        # PERF(vytas): Operate directly on the resp private interface to reduce
        #   overhead since this is a hot/critical code path.
        if resp._sse:
            sse_emitter = resp._sse
            if isasyncgenfunction(sse_emitter):
                raise TypeError(
                    'Response.sse must be an async iterable. This can be obtained by '
                    'simply executing the async generator function and then setting '
                    'the result to Response.sse, e.g.: resp.sse = some_asyncgen_function()'
                )

            # NOTE(kgriffs): This must be done in a separate task because
            #   receive() can block for some time (until the connection is
            #   actually closed).
            async def watch_disconnect():
                while True:
                    received_event = await receive()
                    if received_event['type'] == EventType.HTTP_DISCONNECT:
                        break

            watcher = falcon.create_task(watch_disconnect())

            await send({
                'type': EventType.HTTP_RESPONSE_START,
                'status': resp_status,
                'headers': resp._asgi_headers('text/event-stream')
            })

            # PERF(vytas): Check resp._registered_callbacks directly to shave
            #   off a function call since this is a hot/critical code path.
            if resp._registered_callbacks:
                self._schedule_callbacks(resp)

            handler, _, _ = self.resp_options.media_handlers._resolve(
                MEDIA_JSON, MEDIA_JSON, raise_not_found=False
            )

            # TODO(kgriffs): Do we need to do anything special to handle when
            #   a connection is closed?
            async for event in sse_emitter:
                if not event:
                    event = SSEvent()

                # NOTE(kgriffs): According to the ASGI spec, once the client
                #   disconnects, send() acts as a no-op. We have to check
                #   the connection state using watch_disconnect() above.
                await send({
                    'type': EventType.HTTP_RESPONSE_BODY,
                    'body': event.serialize(handler),
                    'more_body': True
                })

                if watcher.done():
                    break

            watcher.cancel()
            try:
                await watcher
            except asyncio.CancelledError:
                pass

            await send({'type': EventType.HTTP_RESPONSE_BODY})
            return

        if data is not None:
            # PERF(kgriffs): Böse mußt sein. Operate directly on resp._headers
            #   to reduce overhead since this is a hot/critical code path.
            # NOTE(kgriffs): We always set content-length to match the
            #   body bytes length, even if content-length is already set. The
            #   reason being that web servers and LBs behave unpredictably
            #   when the header doesn't match the body (sometimes choosing to
            #   drop the HTTP connection prematurely, for example).
            resp._headers['content-length'] = str(len(data))

            await send({
                'type': EventType.HTTP_RESPONSE_START,
                'status': resp_status,
                'headers': resp._asgi_headers(default_media_type)
            })

            await send({
                'type': EventType.HTTP_RESPONSE_BODY,
                'body': data
            })

            # PERF(vytas): Check resp._registered_callbacks directly to shave
            #   off a function call since this is a hot/critical code path.
            if resp._registered_callbacks:
                self._schedule_callbacks(resp)
            return

        stream = resp.stream
        if not stream:
            resp._headers['content-length'] = '0'

        await send({
            'type': EventType.HTTP_RESPONSE_START,
            'status': resp_status,
            'headers': resp._asgi_headers(default_media_type)
        })

        if stream:
            # Detect whether this is one of the following:
            #
            #   (a) async file-like object (e.g., aiofiles)
            #   (b) async generator
            #   (c) async iterator
            #

            if hasattr(stream, 'read'):
                while True:
                    data = await stream.read(self._STREAM_BLOCK_SIZE)
                    if data == b'':
                        break
                    else:
                        await send({
                            'type': EventType.HTTP_RESPONSE_BODY,

                            # NOTE(kgriffs): Handle the case in which data == None
                            'body': data or b'',

                            'more_body': True
                        })
            else:
                # NOTE(kgriffs): Works for both async generators and iterators
                try:
                    async for data in stream:
                        # NOTE(kgriffs): We can not rely on StopIteration
                        #   because of Pep 479 that is implemented starting
                        #   with Python 3.7. AFAICT this is only an issue
                        #   when using an async iterator instead of an async
                        #   generator.
                        if data is None:
                            break

                        await send({
                            'type': EventType.HTTP_RESPONSE_BODY,
                            'body': data,
                            'more_body': True
                        })
                except TypeError as ex:
                    if isasyncgenfunction(stream):
                        raise TypeError(
                            'The object assigned to Response.stream appears to '
                            'be an async generator function. A generator '
                            'object is expected instead. This can be obtained '
                            'simply by calling the generator function, e.g.: '
                            'resp.stream = some_asyncgen_function()'
                        )

                    raise TypeError(
                        'Response.stream must be a generator or implement an '
                        '__aiter__ method. Error raised while iterating over '
                        'Response.stream: ' + str(ex)
                    )

            if hasattr(stream, 'close'):
                await stream.close()

        await send(_EVT_RESP_EOF)

        # PERF(vytas): Check resp._registered_callbacks directly to shave
        #   off a function call since this is a hot/critical code path.
        if resp._registered_callbacks:
            self._schedule_callbacks(resp)

    def add_route(self, uri_template, resource, **kwargs):
        # NOTE(kgriffs): Inject an extra kwarg so that the compiled router
        #   will know to validate the responder methods to make sure they
        #   are async coroutines.
        kwargs['_asgi'] = True
        super().add_route(uri_template, resource, **kwargs)

    add_route.__doc__ = falcon.app.App.add_route.__doc__

    def add_sink(self, sink, prefix=r'/'):
        if not iscoroutinefunction(sink) and is_python_func(sink):
            if _should_wrap_non_coroutines():
                sink = wrap_sync_to_async(sink)
            else:
                raise CompatibilityError(
                    'The sink method must be an awaitable coroutine function '
                    'in order to be used safely with an ASGI app.'
                )

        super().add_sink(sink, prefix=prefix)

    add_sink.__doc__ = falcon.app.App.add_sink.__doc__

    def add_error_handler(self, exception, handler=None):
        """Register a handler for one or more exception types.

        Error handlers may be registered for any exception type, including
        :class:`~.HTTPError` or :class:`~.HTTPStatus`. This feature
        provides a central location for logging and otherwise handling
        exceptions raised by responders, hooks, and middleware components.

        A handler can raise an instance of :class:`~.HTTPError` or
        :class:`~.HTTPStatus` to communicate information about the issue to
        the client.  Alternatively, a handler may modify `resp`
        directly.

        An error handler "matches" a raised exception if the exception is an
        instance of the corresponding exception type. If more than one error
        handler matches the raised exception, the framework will choose the
        most specific one, as determined by the method resolution order of the
        raised exception type. If multiple error handlers are registered for the
        *same* exception class, then the most recently-registered handler is
        used.

        For example, suppose we register error handlers as follows::

            app = App()
            app.add_error_handler(falcon.HTTPNotFound, custom_handle_not_found)
            app.add_error_handler(falcon.HTTPError, custom_handle_http_error)
            app.add_error_handler(Exception, custom_handle_uncaught_exception)
            app.add_error_handler(falcon.HTTPNotFound, custom_handle_404)

        If an instance of ``falcon.HTTPForbidden`` is raised, it will be
        handled by ``custom_handle_http_error()``. ``falcon.HTTPError`` is a
        superclass of ``falcon.HTTPForbidden`` and a subclass of ``Exception``,
        so it is the most specific exception type with a registered handler.

        If an instance of ``falcon.HTTPNotFound`` is raised, it will be handled
        by ``custom_handle_404()``, not by ``custom_handle_not_found()``, because
        ``custom_handle_404()`` was registered more recently.

        Note:

            By default, the framework installs three handlers, one for
            :class:`~.HTTPError`, one for :class:`~.HTTPStatus`, and one for
            the standard ``Exception`` type, which prevents passing uncaught
            exceptions to the WSGI server. These can be overridden by adding a
            custom error handler method for the exception type in question.

            When a generic unhandled exception is raised while
            handling a :ref:`WebSocket <ws>` connection, the default handler will
            close the connection with the standard close code ``1011`` (Internal
            Error). If your ASGI server does not support this code, the
            framework will use code ``3011`` instead; or you can customize
            it via the
            :attr:`~falcon.asgi.WebSocketOptions.error_close_code`
            property of :attr:`~.ws_options`.

            On the other hand, if an ``on_websocket()`` responder raises an
            instance of :class:`~falcon.HTTPError`, the default error handler
            will close the :ref:`WebSocket <ws>` connection with a framework
            close code derived by adding ``3000`` to the HTTP status code (e.g.,
            ``3404``)

        Args:
            exception (type or iterable of types): When handling a request,
                whenever an error occurs that is an instance of the specified
                type(s), the associated handler will be called. Either a single
                type or an iterable of types may be specified.

        Keyword Args:
            handler (callable): A coroutine function taking the
                form::

                    async def func(req, resp, ex, params, ws=None):
                        pass

                In the case of a WebSocket connection, the `resp` argument
                will be ``None``, while the `ws` keyword argument
                will receive the :class:`~falcon.asgi.WebSocket` object
                representing the connection.

                If the `handler` keyword argument is not provided to
                :meth:`~.add_error_handler`, the handler will default to
                ``exception.handle``, where ``exception`` is the error type
                specified above, and ``handle`` is a static method (i.e.,
                decorated with ``@staticmethod``) that accepts the params
                just described. For example::

                    class CustomException(CustomBaseException):

                        @staticmethod
                        async def handle(req, resp, ex, params):
                            # TODO: Log the error
                            # Convert to an instance of falcon.HTTPError
                            raise falcon.HTTPError(falcon.HTTP_792)

                Note, however, that if an iterable of exception types is
                specified instead of a single type, the handler must be
                explicitly specified using the `handler` keyword argument.
        """

        if handler is None:
            try:
                handler = exception.handle
            except AttributeError:
                raise AttributeError('handler must either be specified '
                                     'explicitly or defined as a static'
                                     'method named "handle" that is a '
                                     'member of the given exception class.')

        # NOTE(vytas): Do not shoot ourselves in the foot in case error
        #   handlers are our own cythonized code.
        if handler not in (
            self._http_status_handler,
            self._http_error_handler,
            self._python_error_handler,
        ):
            handler = _wrap_non_coroutine_unsafe(handler)

        # NOTE(kgriffs): iscoroutinefunction() always returns False
        #   for cythonized functions.
        #
        #   https://github.com/cython/cython/issues/2273
        #   https://bugs.python.org/issue38225
        #
        if not iscoroutinefunction(handler) and is_python_func(handler):
            raise CompatibilityError(
                'The handler must be an awaitable coroutine function in order '
                'to be used safely with an ASGI app.'
            )

        try:
            exception_tuple = tuple(exception)
        except TypeError:
            exception_tuple = (exception, )

        for exc in exception_tuple:
            if not issubclass(exc, BaseException):
                raise TypeError('"exception" must be an exception type.')

            self._error_handlers[exc] = handler

    # ------------------------------------------------------------------------
    # Helper methods
    # ------------------------------------------------------------------------

    def _schedule_callbacks(self, resp):
        callbacks = resp._registered_callbacks
        # PERF(vytas): resp._registered_callbacks is already checked directly
        # to shave off a function call since this is a hot/critical code path.
        # if not callbacks:
        #     return

        loop = get_running_loop()

        for cb, is_async in callbacks:
            if is_async:
                loop.create_task(cb())
            else:
                loop.run_in_executor(None, cb)

    async def _call_lifespan_handlers(self, ver, scope, receive, send):
        while True:
            event = await receive()
            if event['type'] == 'lifespan.startup':
                for handler in self._unprepared_middleware:
                    if hasattr(handler, 'process_startup'):
                        try:
                            await handler.process_startup(scope, event)
                        except Exception:
                            await send({
                                'type': EventType.LIFESPAN_STARTUP_FAILED,
                                'message': traceback.format_exc(),
                            })
                            return

                await send({'type': EventType.LIFESPAN_STARTUP_COMPLETE})

            elif event['type'] == 'lifespan.shutdown':
                for handler in reversed(self._unprepared_middleware):
                    if hasattr(handler, 'process_shutdown'):
                        try:
                            await handler.process_shutdown(scope, event)
                        except Exception:
                            await send({
                                'type': EventType.LIFESPAN_SHUTDOWN_FAILED,
                                'message': traceback.format_exc(),
                            })
                            return

                await send({'type': EventType.LIFESPAN_SHUTDOWN_COMPLETE})
                return

    async def _handle_websocket(self, ver, scope, receive, send):
        first_event = await receive()
        if first_event['type'] != EventType.WS_CONNECT:
            # NOTE(kgriffs): The handshake was abandoned or this is a message
            #   we don't support, so bail out. This also fulfills the ASGI
            #   spec requirement to only process the request after
            #   receiving and verifying the first event.
            await send({
                'type': EventType.WS_CLOSE,
                'code': WSCloseCode.SERVER_ERROR
            })
            return

        req = self._request_type(scope, receive, options=self.req_options)

        web_socket = WebSocket(
            ver,
            scope,
            receive,
            send,
            self.ws_options.media_handlers,
            self.ws_options.max_receive_queue,
        )

        on_websocket = None
        params = {}

        request_mw, resource_mw = self._middleware_ws

        try:
            for process_request_ws in request_mw:
                await process_request_ws(req, web_socket)

            on_websocket, params, resource, req.uri_template = self._get_responder(req)

            # NOTE(kgriffs): If the request did not match any
            # route, a default responder is returned and the
            # resource is None. In that case, we skip the
            # resource middleware methods. Resource will also be
            # None when a middleware method already set
            # resp.complete to True.
            if resource:
                for process_resource_ws in resource_mw:
                    await process_resource_ws(req, web_socket, resource, params)

            await on_websocket(req, web_socket, **params)
            await web_socket.close()

        except Exception as ex:
            if not await self._handle_exception(req, None, ex, params, ws=web_socket):
                raise

    def _prepare_middleware(self, middleware=None, independent_middleware=False):
        self._middleware_ws = prepare_middleware_ws(middleware)

        return prepare_middleware(
            middleware=middleware,
            independent_middleware=independent_middleware,
            asgi=True
        )

    async def _http_status_handler(self, req, resp, status, params):
        self._compose_status_response(req, resp, status)

    async def _http_error_handler(self, req, resp, error, params, ws=None):
        if resp:
            self._compose_error_response(req, resp, error)

        if ws:
            falcon._logger.error(
                '[FALCON] WebSocket handshake rejected due to raised HTTP error: %s',
                error
            )

            code = 3000 + falcon.util.http_status_to_code(error.status)
            await ws.close(code)

    async def _python_error_handler(self, req, resp, error, params, ws=None):
        falcon._logger.error('[FALCON] Unhandled exception in ASGI app', exc_info=error)

        if resp:
            self._compose_error_response(req, resp, falcon.HTTPInternalServerError())

        if ws:
            await self._ws_cleanup_on_error(ws)

    async def _ws_disconnected_error_handler(self, req, resp, error, params, ws):
        falcon._logger.debug('[FALCON] WebSocket client disconnected with code %i', error.code)
        await self._ws_cleanup_on_error(ws)

    async def _handle_exception(self, req, resp, ex, params, ws=None):
        """Handle an exception raised from mw or a responder.

        Args:
            ex: Exception to handle
            req: Current request object to pass to the handler registered for
                the given exception type
            resp: Current response object to pass to the handler registered for
                the given exception type. Will be ``None`` in the case of a
                WebSocket request.
            params: Responder params to pass to the handler
                registered for the given exception type

        Keyword Args:
            ws: WebSocket instance in the case that the error was raised while
                handling a WebSocket connection.

        Returns:
            bool: ``True`` if a handler was found and called for the
            exception, ``False`` otherwise.
        """
        err_handler = self._find_error_handler(ex)

        if resp:
            # NOTE(caselit): Reset body, data and media before calling the handler
            resp.text = resp.data = resp.media = None

        if err_handler is not None:
            try:
                kwargs = {}

                if ws and 'ws' in falcon.util.get_argnames(err_handler):
                    kwargs['ws'] = ws

                await err_handler(req, resp, ex, params, **kwargs)

            except HTTPStatus as status:
                self._compose_status_response(req, resp, status)
            except HTTPError as error:
                self._compose_error_response(req, resp, error)

            return True

        # NOTE(kgriffs): No error handlers are defined for ex
        # and it is not one of (HTTPStatus, HTTPError), since it
        # would have matched one of the corresponding default
        # handlers.
        return False

    async def _ws_cleanup_on_error(self, ws):
        # NOTE(kgriffs): Attempt to close cleanly on our end
        try:
            await ws.close(self.ws_options.error_close_code)
        except Exception as ex:
            # NOTE(kgriffs): This can be raised by Daphne. We also
            #   may raise it ourselves for errors codes < 1000, but in that
            #   case we just include this string in the exception message
            #   to make it easier to verify test coverage of the following.
            if 'invalid close code' in str(ex).lower():
                await ws.close(_FALLBACK_WS_ERROR_CODE)
            else:
                falcon._logger.warning(
                    (
                        '[FALCON] Attempt to close web connection cleanly '
                        'failed due to raised error.'
                    ),
                    exc_info=True
                )
                raise<|MERGE_RESOLUTION|>--- conflicted
+++ resolved
@@ -25,42 +25,22 @@
 from falcon.asgi_spec import EventType
 from falcon.asgi_spec import WSCloseCode
 from falcon.constants import MEDIA_JSON
-<<<<<<< HEAD
-from falcon.errors import (
-    CompatibilityError,
-    HTTPBadRequest,
-    UnsupportedError,
-    WebSocketDisconnected,
-)
-=======
 from falcon.errors import CompatibilityError
 from falcon.errors import HTTPBadRequest
 from falcon.errors import UnsupportedError
-from falcon.errors import UnsupportedScopeError
 from falcon.errors import WebSocketDisconnected
->>>>>>> c7df22a7
 from falcon.http_error import HTTPError
 from falcon.http_status import HTTPStatus
 from falcon.media.multipart import MultipartFormHandler
 import falcon.routing
-<<<<<<< HEAD
-from falcon.util.misc import http_status_to_code, is_python_func
-from falcon.util.sync import (
-    _should_wrap_non_coroutines,
-    _wrap_non_coroutine_unsafe,
-    get_running_loop,
-    wrap_sync_to_async,
-)
-from ._asgi_helpers import _validate_asgi_scope, _wrap_asgi_coroutine_func
-=======
 from falcon.util.misc import http_status_to_code
 from falcon.util.misc import is_python_func
 from falcon.util.sync import _should_wrap_non_coroutines
 from falcon.util.sync import _wrap_non_coroutine_unsafe
 from falcon.util.sync import get_running_loop
 from falcon.util.sync import wrap_sync_to_async
+from ._asgi_helpers import _validate_asgi_scope
 from ._asgi_helpers import _wrap_asgi_coroutine_func
->>>>>>> c7df22a7
 from .multipart import MultipartForm
 from .request import Request
 from .response import Response
