# Copyright 2019 by Kurt Griffiths
#
# Licensed under the Apache License, Version 2.0 (the "License");
# you may not use this file except in compliance with the License.
# You may obtain a copy of the License at
#
#    http://www.apache.org/licenses/LICENSE-2.0
#
# Unless required by applicable law or agreed to in writing, software
# distributed under the License is distributed on an "AS IS" BASIS,
# WITHOUT WARRANTIES OR CONDITIONS OF ANY KIND, either express or implied.
# See the License for the specific language governing permissions and
# limitations under the License.

"""ASGI application class."""

import asyncio
from inspect import isasyncgenfunction, iscoroutinefunction
import traceback

import falcon.app
from falcon.app_helpers import prepare_middleware, prepare_middleware_ws
from falcon.asgi_spec import EventType, WSCloseCode
from falcon.errors import (
    CompatibilityError,
    HTTPBadRequest,
    UnsupportedError,
    UnsupportedScopeError,
    WebSocketDisconnected,
)
from falcon.http_error import HTTPError
from falcon.http_status import HTTPStatus
from falcon.media.multipart import MultipartFormHandler
import falcon.routing
from falcon.util.misc import http_status_to_code, is_python_func
from falcon.util.sync import _wrap_non_coroutine_unsafe, get_running_loop
from .multipart import MultipartForm
from .request import Request
from .response import Response
from .structures import SSEvent
from .ws import WebSocket, WebSocketOptions


__all__ = ['App']


# TODO(vytas): Clean up these foul workarounds when we drop Python 3.5 support.
MultipartFormHandler._ASGI_MULTIPART_FORM = MultipartForm  # type: ignore

_EVT_RESP_EOF = {'type': EventType.HTTP_RESPONSE_BODY}

_BODILESS_STATUS_CODES = frozenset([
    100,
    101,
    204,
    304,
])

_TYPELESS_STATUS_CODES = frozenset([
    204,
    304,
])

_FALLBACK_WS_ERROR_CODE = 3011


class App(falcon.app.App):
    """This class is the main entry point into a Falcon-based ASGI app.

    Each App instance provides a callable
    `ASGI <https://asgi.readthedocs.io/en/latest/>`_ interface
    and a routing engine  (for WSGI applications, see
    :class:`falcon.App`).

    Keyword Arguments:
        media_type (str): Default media type to use when initializing
            :py:class:`~.RequestOptions` and
            :py:class:`~.ResponseOptions`. The ``falcon``
            module provides a number of constants for common media types,
            such as ``falcon.MEDIA_MSGPACK``, ``falcon.MEDIA_YAML``,
            ``falcon.MEDIA_XML``, etc.
        middleware: Either a single middleware component object or an iterable
            of objects (instantiated classes) that implement the
            middleware component interface shown below.

            The interface provides support for handling both ASGI worker
            lifespan events and per-request events. However, because lifespan
            events are an optional part of the ASGI specification, they may or
            may not fire depending on your ASGI server.

            A lifespan event handler can be used to perform startup or shutdown
            activities for the main event loop. An example of this would be
            creating a connection pool and subsequently closing the connection
            pool to release the connections.

            Note:
                In a multi-process environment, lifespan events will be
                triggered independently for the individual event loop associated
                with each process.

            Note:
                The framework requires that all middleware methods be
                implemented as coroutine functions via `async def`. However,
                it is possible to implement middleware classes that support
                both ASGI and WSGI apps by distinguishing the ASGI methods
                with an `*_async` postfix (see also:
                :ref:`Middleware <middleware>`).

            It is only necessary to implement the methods for the events you
            would like to handle; Falcon simply skips over any missing
            middleware methods::

                class ExampleComponent:
                    async def process_startup(self, scope, event):
                        \"\"\"Process the ASGI lifespan startup event.

                        Invoked when the server is ready to start up and
                        receive connections, but before it has started to
                        do so.

                        To halt startup processing and signal to the server that it
                        should terminate, simply raise an exception and the
                        framework will convert it to a "lifespan.startup.failed"
                        event for the server.

                        Args:
                            scope (dict): The ASGI scope dictionary for the
                                lifespan protocol. The lifespan scope exists
                                for the duration of the event loop.
                            event (dict): The ASGI event dictionary for the
                                startup event.
                        \"\"\"

                    async def process_shutdown(self, scope, event):
                        \"\"\"Process the ASGI lifespan shutdown event.

                        Invoked when the server has stopped accepting
                        connections and closed all active connections.

                        To halt shutdown processing and signal to the server
                        that it should immediately terminate, simply raise an
                        exception and the framework will convert it to a
                        "lifespan.shutdown.failed" event for the server.

                        Args:
                            scope (dict): The ASGI scope dictionary for the
                                lifespan protocol. The lifespan scope exists
                                for the duration of the event loop.
                            event (dict): The ASGI event dictionary for the
                                shutdown event.
                        \"\"\"

                    async def process_request(self, req, resp):
                        \"\"\"Process the request before routing it.

                        Note:
                            Because Falcon routes each request based on
                            req.path, a request can be effectively re-routed
                            by setting that attribute to a new value from
                            within process_request().

                        Args:
                            req: Request object that will eventually be
                                routed to an on_* responder method.
                            resp: Response object that will be routed to
                                the on_* responder.
                        \"\"\"

                    async def process_resource(self, req, resp, resource, params):
                        \"\"\"Process the request and resource *after* routing.

                        Note:
                            This method is only called when the request matches
                            a route to a resource.

                        Args:
                            req: Request object that will be passed to the
                                routed responder.
                            resp: Response object that will be passed to the
                                responder.
                            resource: Resource object to which the request was
                                routed. May be ``None`` if no route was found for
                                the request.
                            params: A dict-like object representing any
                                additional params derived from the route's URI
                                template fields, that will be passed to the
                                resource's responder method as keyword
                                arguments.
                        \"\"\"

                    async def process_response(self, req, resp, resource, req_succeeded)
                        \"\"\"Post-processing of the response (after routing).

                        Args:
                            req: Request object.
                            resp: Response object.
                            resource: Resource object to which the request was
                                routed. May be ``None`` if no route was found
                                for the request.
                            req_succeeded: True if no exceptions were raised
                                while the framework processed and routed the
                                request; otherwise False.
                        \"\"\"

            (See also: :ref:`Middleware <middleware>`)

        request_type: ``Request``-like class to use instead
            of Falcon's default class. Among other things, this feature
            affords inheriting from :class:`falcon.asgi.Request` in order
            to override the ``context_type`` class variable
            (default: :class:`falcon.asgi.Request`)

        response_type: ``Response``-like class to use
            instead of Falcon's default class (default:
            :class:`falcon.asgi.Response`)

        router (object): An instance of a custom router
            to use in lieu of the default engine.
            (See also: :ref:`Custom Routers <routing_custom>`)

        independent_middleware (bool): Set to ``False`` if response
            middleware should not be executed independently of whether or
            not request middleware raises an exception (default
            ``True``). When this option is set to ``False``, a middleware
            component's ``process_response()`` method will NOT be called
            when that same component's ``process_request()`` (or that of
            a component higher up in the stack) raises an exception.

        cors_enable (bool): Set this flag to ``True`` to enable a simple
            CORS policy for all responses, including support for preflighted
            requests. An instance of :py:class:`..CORSMiddleware` can instead be
            passed to the middleware argument to customize its behaviour.
            (default ``False``).
            (See also: :ref:`CORS <cors>`)

        sink_before_static_route (bool): Indicates if the sinks should be processed
            before (when ``True``) or after (when ``False``) the static routes.
            This has an effect only if no route was matched. (default ``True``)

    Attributes:
        req_options: A set of behavioral options related to incoming
            requests. (See also: :py:class:`~.RequestOptions`)
        resp_options: A set of behavioral options related to outgoing
            responses. (See also: :py:class:`~.ResponseOptions`)
        ws_options: A set of behavioral options related to WebSocket
            connections. (See also: :py:class:`~.WebSocketOptions`)
        router_options: Configuration options for the router. If a
            custom router is in use, and it does not expose any
            configurable options, referencing this attribute will raise
            an instance of ``AttributeError``.

            (See also: :ref:`CompiledRouterOptions <compiled_router_options>`)
    """

    _STATIC_ROUTE_TYPE = falcon.routing.StaticRouteAsync

    # NOTE(kgriffs): This makes it easier to tell what we are dealing with
    #   without having to import falcon.asgi to get at the falcon.asgi.App
    #   type (which we may not be able to do under Python 3.5).
    _ASGI = True

    _default_responder_bad_request = falcon.responders.bad_request_async
    _default_responder_path_not_found = falcon.responders.path_not_found_async

    __slots__ = (
        'ws_options',
    )

    def __init__(self, *args, request_type=Request, response_type=Response, **kwargs):
        super().__init__(*args, request_type=request_type, response_type=response_type, **kwargs)

        self.ws_options = WebSocketOptions()

        self.add_error_handler(WebSocketDisconnected, self._ws_disconnected_error_handler)

    async def __call__(self, scope, receive, send):  # noqa: C901
        try:
            asgi_info = scope['asgi']

            # NOTE(kgriffs): We only check this here because
            #   uvicorn does not explicitly set the 'asgi' key, which
            #   would normally mean we should assume '2.0', but uvicorn
            #   actually *does* support 3.0. But in that case, we will
            #   end up in the except clause, below, and not raise an
            #   error.
            # PERF(kgriffs): This should usually be present, so use a
            #   try..except
            try:
                version = asgi_info['version']
            except KeyError:
                # NOTE(kgriffs): According to the ASGI spec, "2.0" is
                #   the default version.
                version = '2.0'

            if not version.startswith('3.'):
                raise UnsupportedScopeError(
                    f'Falcon requires ASGI version 3.x. Detected: {asgi_info}'
                )

        except KeyError:
            asgi_info = scope['asgi'] = {'version': '2.0'}

        # NOTE(kgriffs): The ASGI spec requires the 'type' key to be present.
        scope_type = scope['type']
        if scope_type != 'http':
            if scope_type == 'lifespan':
                try:
                    spec_version = asgi_info['spec_version']
                except KeyError:
                    spec_version = '1.0'

                if not spec_version.startswith('1.') and not spec_version.startswith('2.'):
                    raise UnsupportedScopeError(
                        'Only versions 1.x and 2.x of the ASGI "lifespan" scope are supported.'
                    )

                await self._call_lifespan_handlers(spec_version, scope, receive, send)
                return

            elif scope_type == 'websocket':
                try:
                    spec_version = asgi_info['spec_version']
                except KeyError:
                    spec_version = '2.0'

                if not spec_version.startswith('2.'):
                    raise UnsupportedScopeError(
                        'Only versions 2.x of the ASGI "websocket" scope are supported.'
                    )

                try:
                    http_version = scope['http_version']
                except KeyError:
                    http_version = '1.1'

                if http_version not in {'1.1', '2', '3'}:
                    raise UnsupportedError(
                        f'The ASGI "websocket" scope does not support HTTP version {http_version}.'
                    )

                await self._handle_websocket(spec_version, scope, receive, send)
                return

            # NOTE(kgriffs): According to the ASGI spec: "Applications should
            #   actively reject any protocol that they do not understand with
            #   an Exception (of any type)."
            raise UnsupportedScopeError(
                f'The ASGI "{scope_type}" scope type is not supported.'
            )

        # PERF(kgriffs): This is slighter faster than using dict.get()
        # TODO(kgriffs): Use this to determine what features are supported by
        #   the server (e.g., the headers key in the WebSocket Accept
        #   response).
        spec_version = asgi_info['spec_version'] if 'spec_version' in asgi_info else '2.0'

        if not spec_version.startswith('2.'):
            raise UnsupportedScopeError(
                f'The ASGI http scope version {spec_version} is not supported.'
            )

        # NOTE(kgriffs): Per the ASGI spec, we should not proceed with request
        #   processing until after we receive an initial 'http.request' event.
        first_event = await receive()
        first_event_type = first_event['type']
        if first_event_type == EventType.HTTP_DISCONNECT:
            # NOTE(kgriffs): Bail out immediately to minimize resource usage
            return

        # NOTE(kgriffs): This is the only other type defined by the ASGI spec,
        #   but we just assert it to make it easier to track down a potential
        #   incompatibility with a future spec version.
        assert first_event_type == EventType.HTTP_REQUEST

        req = self._request_type(scope, receive, first_event=first_event, options=self.req_options)
        resp = self._response_type(options=self.resp_options)

        if self.req_options.auto_parse_form_urlencoded:
            raise UnsupportedError(
                'The deprecated WSGI RequestOptions.auto_parse_form_urlencoded option '
                'is not supported for ASGI apps. Please use Request.get_media() instead. '
            )

        resource = None
        responder = None
        params = {}

        dependent_mw_resp_stack = []
        mw_req_stack, mw_rsrc_stack, mw_resp_stack = self._middleware

        req_succeeded = False

        try:
            if req.method in self._META_METHODS:
                raise HTTPBadRequest()

            # NOTE(ealogar): The execution of request middleware
            # should be before routing. This will allow request mw
            # to modify the path.
            # NOTE: if flag set to use independent middleware, execute
            # request middleware independently. Otherwise, only queue
            # response middleware after request middleware succeeds.
            if self._independent_middleware:
                for process_request in mw_req_stack:
                    await process_request(req, resp)

                    if resp.complete:
                        break
            else:
                for process_request, process_response in mw_req_stack:
                    if process_request and not resp.complete:
                        await process_request(req, resp)

                    if process_response:
                        dependent_mw_resp_stack.insert(0, process_response)

            if not resp.complete:
                # NOTE(warsaw): Moved this to inside the try except
                # because it is possible when using object-based
                # traversal for _get_responder() to fail.  An example is
                # a case where an object does not have the requested
                # next-hop child resource. In that case, the object
                # being asked to dispatch to its child will raise an
                # HTTP exception signaling the problem, e.g. a 404.
                responder, params, resource, req.uri_template = self._get_responder(req)

        except Exception as ex:
            if not await self._handle_exception(req, resp, ex, params):
                raise

        else:
            try:
                # NOTE(kgriffs): If the request did not match any
                # route, a default responder is returned and the
                # resource is None. In that case, we skip the
                # resource middleware methods. Resource will also be
                # None when a middleware method already set
                # resp.complete to True.
                if resource:
                    # Call process_resource middleware methods.
                    for process_resource in mw_rsrc_stack:
                        await process_resource(req, resp, resource, params)

                        if resp.complete:
                            break

                if not resp.complete:
                    await responder(req, resp, **params)

                req_succeeded = True

            except Exception as ex:
                if not await self._handle_exception(req, resp, ex, params):
                    raise

        # Call process_response middleware methods.
        for process_response in mw_resp_stack or dependent_mw_resp_stack:
            try:
                await process_response(req, resp, resource, req_succeeded)

            except Exception as ex:
                if not await self._handle_exception(req, resp, ex, params):
                    raise

                req_succeeded = False

        data = b''

        try:
            data = await resp.render_body()
        except Exception as ex:
            if not await self._handle_exception(req, resp, ex, params):
                raise

            req_succeeded = False

        resp_status = http_status_to_code(resp.status)
        default_media_type = self.resp_options.default_media_type

        if req.method == 'HEAD' or resp_status in _BODILESS_STATUS_CODES:
            #
            # PERF(vytas): move check for the less common and much faster path
            # of resp_status being in {204, 304} here; NB: this builds on the
            # assumption _TYPELESS_STATUS_CODES <= _BODILESS_STATUS_CODES.
            #
            # NOTE(kgriffs): Based on wsgiref.validate's interpretation of
            # RFC 2616, as commented in that module's source code. The
            # presence of the Content-Length header is not similarly
            # enforced.
            #
            # NOTE(kgriffs): Assuming the same for ASGI until proven otherwise.
            #
            if resp_status in _TYPELESS_STATUS_CODES:
                default_media_type = None
            elif (
                # NOTE(kgriffs): If they are going to stream using an
                #   async generator, we can't know in advance what the
                #   content length will be.
                (data is not None or not resp.stream) and

                req.method == 'HEAD' and
                resp_status not in _BODILESS_STATUS_CODES and
                'content-length' not in resp._headers
            ):
                # NOTE(kgriffs): We really should be returning a Content-Length
                #   in this case according to my reading of the RFCs. By
                #   optionally using len(data) we let a resource simulate HEAD
                #   by turning around and calling it's own on_get().
                resp._headers['content-length'] = str(len(data)) if data else '0'

            await send({
                'type': EventType.HTTP_RESPONSE_START,
                'status': resp_status,
                'headers': resp._asgi_headers(default_media_type)
            })

            await send(_EVT_RESP_EOF)
            self._schedule_callbacks(resp)
            return

        sse_emitter = resp.sse
        if sse_emitter:
            if isasyncgenfunction(sse_emitter):
                raise TypeError(
                    'Response.sse must be an async iterable. This can be obtained by '
                    'simply executing the async generator function and then setting '
                    'the result to Response.sse, e.g.: resp.sse = some_asyncgen_function()'
                )

            # NOTE(kgriffs): This must be done in a separate task because
            #   receive() can block for some time (until the connection is
            #   actually closed).
            async def watch_disconnect():
                while True:
                    received_event = await receive()
                    if received_event['type'] == EventType.HTTP_DISCONNECT:
                        break

            watcher = falcon.create_task(watch_disconnect())

            await send({
                'type': EventType.HTTP_RESPONSE_START,
                'status': resp_status,
                'headers': resp._asgi_headers('text/event-stream')
            })

            self._schedule_callbacks(resp)

            # TODO(kgriffs): Do we need to do anything special to handle when
            #   a connection is closed?
            async for event in sse_emitter:
                if not event:
                    event = SSEvent()

                # NOTE(kgriffs): According to the ASGI spec, once the client
                #   disconnects, send() acts as a no-op. We have to check
                #   the connection state using watch_disconnect() above.
                await send({
                    'type': EventType.HTTP_RESPONSE_BODY,
                    'body': event.serialize(),
                    'more_body': True
                })

                if watcher.done():
                    break

            watcher.cancel()
            try:
                await watcher
            except asyncio.CancelledError:
                pass

            await send({'type': EventType.HTTP_RESPONSE_BODY})
            return

        if data is not None:
            # PERF(kgriffs): Böse mußt sein. Operate directly on resp._headers
            #   to reduce overhead since this is a hot/critical code path.
            # NOTE(kgriffs): We always set content-length to match the
            #   body bytes length, even if content-length is already set. The
            #   reason being that web servers and LBs behave unpredictably
            #   when the header doesn't match the body (sometimes choosing to
            #   drop the HTTP connection prematurely, for example).
            resp._headers['content-length'] = str(len(data))

            await send({
                'type': EventType.HTTP_RESPONSE_START,
                'status': resp_status,
                'headers': resp._asgi_headers(default_media_type)
            })

            await send({
                'type': EventType.HTTP_RESPONSE_BODY,
                'body': data
            })

            self._schedule_callbacks(resp)
            return

        stream = resp.stream
        if not stream:
            resp._headers['content-length'] = '0'

        await send({
            'type': EventType.HTTP_RESPONSE_START,
            'status': resp_status,
            'headers': resp._asgi_headers(default_media_type)
        })

        if stream:
            # Detect whether this is one of the following:
            #
            #   (a) async file-like object (e.g., aiofiles)
            #   (b) async generator
            #   (c) async iterator
            #

            if hasattr(stream, 'read'):
                while True:
                    data = await stream.read(self._STREAM_BLOCK_SIZE)
                    if data == b'':
                        break
                    else:
                        await send({
                            'type': EventType.HTTP_RESPONSE_BODY,

                            # NOTE(kgriffs): Handle the case in which data == None
                            'body': data or b'',

                            'more_body': True
                        })
            else:
                # NOTE(kgriffs): Works for both async generators and iterators
                try:
                    async for data in stream:
                        # NOTE(kgriffs): We can not rely on StopIteration
                        #   because of Pep 479 that is implemented starting
                        #   with Python 3.7. AFAICT this is only an issue
                        #   when using an async iterator instead of an async
                        #   generator.
                        if data is None:
                            break

                        await send({
                            'type': EventType.HTTP_RESPONSE_BODY,
                            'body': data,
                            'more_body': True
                        })
                except TypeError as ex:
                    if isasyncgenfunction(stream):
                        raise TypeError(
                            'The object assigned to Response.stream appears to '
                            'be an async generator function. A generator '
                            'object is expected instead. This can be obtained '
                            'simply by calling the generator function, e.g.: '
                            'resp.stream = some_asyncgen_function()'
                        )

                    raise TypeError(
                        'Response.stream must be a generator or implement an '
                        '__aiter__ method. Error raised while iterating over '
                        'Response.stream: ' + str(ex)
                    )

            if hasattr(stream, 'close'):
                await stream.close()

        await send(_EVT_RESP_EOF)
        self._schedule_callbacks(resp)

    def add_route(self, uri_template, resource, **kwargs):
        # NOTE(kgriffs): Inject an extra kwarg so that the compiled router
        #   will know to validate the responder methods to make sure they
        #   are async coroutines.
        kwargs['_asgi'] = True
        super().add_route(uri_template, resource, **kwargs)

    add_route.__doc__ = falcon.app.App.add_route.__doc__

    def add_error_handler(self, exception, handler=None):
        """Register a handler for one or more exception types.

        Error handlers may be registered for any exception type, including
        :class:`~.HTTPError` or :class:`~.HTTPStatus`. This feature
        provides a central location for logging and otherwise handling
        exceptions raised by responders, hooks, and middleware components.

        A handler can raise an instance of :class:`~.HTTPError` or
        :class:`~.HTTPStatus` to communicate information about the issue to
        the client.  Alternatively, a handler may modify `resp`
        directly.

        An error handler "matches" a raised exception if the exception is an
        instance of the corresponding exception type. If more than one error
        handler matches the raised exception, the framework will choose the
        most specific one, as determined by the method resolution order of the
        raised exception type. If multiple error handlers are registered for the
        *same* exception class, then the most recently-registered handler is
        used.

        For example, suppose we register error handlers as follows::

            app = App()
            app.add_error_handler(falcon.HTTPNotFound, custom_handle_not_found)
            app.add_error_handler(falcon.HTTPError, custom_handle_http_error)
            app.add_error_handler(Exception, custom_handle_uncaught_exception)
            app.add_error_handler(falcon.HTTPNotFound, custom_handle_404)

        If an instance of ``falcon.HTTPForbidden`` is raised, it will be
        handled by ``custom_handle_http_error()``. ``falcon.HTTPError`` is a
        superclass of ``falcon.HTTPForbidden`` and a subclass of ``Exception``,
        so it is the most specific exception type with a registered handler.

        If an instance of ``falcon.HTTPNotFound`` is raised, it will be handled
        by ``custom_handle_404()``, not by ``custom_handle_not_found()``, because
        ``custom_handle_404()`` was registered more recently.

        Note:

            By default, the framework installs three handlers, one for
            :class:`~.HTTPError`, one for :class:`~.HTTPStatus`, and one for
            the standard ``Exception`` type, which prevents passing uncaught
            exceptions to the WSGI server. These can be overridden by adding a
            custom error handler method for the exception type in question.

            When a generic unhandled exception is raised while
            handling a :ref:`WebSocket <ws>` connection, the default handler will
            close the connection with the standard close code ``1011`` (Internal
            Error). If your ASGI server does not support this code, the
            framework will use code ``3011`` instead; or you can customize
            it via the
            :attr:`~falcon.asgi.WebSocketOptions.error_close_code`
            property of :attr:`~.ws_options`.

            On the other hand, if an ``on_websocket()`` responder raises an
            instance of :class:`~falcon.HTTPError`, the default error handler
            will close the :ref:`WebSocket <ws>` connection with a framework
            close code derived by adding ``3000`` to the HTTP status code (e.g.,
            ``3404``)

        Args:
            exception (type or iterable of types): When handling a request,
                whenever an error occurs that is an instance of the specified
                type(s), the associated handler will be called. Either a single
                type or an iterable of types may be specified.

        Keyword Args:
            handler (callable): A coroutine function taking the
                form::

                    async def func(req, resp, ex, params, ws=None):
                        pass

                In the case of a WebSocket connection, the `resp` argument
                will be ``None``, while the `ws` keyword argument
                will receive the :class:`~falcon.asgi.WebSocket` object
                representing the connection.

                If the `handler` keyword argument is not provided to
                :meth:`~.add_error_handler`, the handler will default to
                ``exception.handle``, where ``exception`` is the error type
                specified above, and ``handle`` is a static method (i.e.,
                decorated with ``@staticmethod``) that accepts the params
                just described. For example::

                    class CustomException(CustomBaseException):

                        @staticmethod
                        async def handle(req, resp, ex, params):
                            # TODO: Log the error
                            # Convert to an instance of falcon.HTTPError
                            raise falcon.HTTPError(falcon.HTTP_792)

                Note, however, that if an iterable of exception types is
                specified instead of a single type, the handler must be
                explicitly specified using the `handler` keyword argument.
        """

        if handler is None:
            try:
                handler = exception.handle
            except AttributeError:
                raise AttributeError('handler must either be specified '
                                     'explicitly or defined as a static'
                                     'method named "handle" that is a '
                                     'member of the given exception class.')

        handler = _wrap_non_coroutine_unsafe(handler)

        # NOTE(kgriffs): iscoroutinefunction() always returns False
        #   for cythonized functions.
        #
        #   https://github.com/cython/cython/issues/2273
        #   https://bugs.python.org/issue38225
        #
        if not iscoroutinefunction(handler) and is_python_func(handler):
            raise CompatibilityError(
                'The handler must be an awaitable coroutine function in order '
                'to be used safely with an ASGI app.'
            )

        try:
            exception_tuple = tuple(exception)
        except TypeError:
            exception_tuple = (exception, )

        for exc in exception_tuple:
            if not issubclass(exc, BaseException):
                raise TypeError('"exception" must be an exception type.')

            self._error_handlers[exc] = handler

    # ------------------------------------------------------------------------
    # Helper methods
    # ------------------------------------------------------------------------

    def _schedule_callbacks(self, resp):
        callbacks = resp._registered_callbacks
        if not callbacks:
            return

        loop = get_running_loop()

        for cb, is_async in callbacks:
            if is_async:
                loop.create_task(cb())
            else:
                loop.run_in_executor(None, cb)

    async def _call_lifespan_handlers(self, ver, scope, receive, send):
        while True:
            event = await receive()
            if event['type'] == 'lifespan.startup':
                for handler in self._unprepared_middleware:
                    if hasattr(handler, 'process_startup'):
                        try:
                            await handler.process_startup(scope, event)
                        except Exception:
                            await send({
                                'type': EventType.LIFESPAN_STARTUP_FAILED,
                                'message': traceback.format_exc(),
                            })
                            return

                await send({'type': EventType.LIFESPAN_STARTUP_COMPLETE})

            elif event['type'] == 'lifespan.shutdown':
                for handler in reversed(self._unprepared_middleware):
                    if hasattr(handler, 'process_shutdown'):
                        try:
                            await handler.process_shutdown(scope, event)
                        except Exception:
                            await send({
                                'type': EventType.LIFESPAN_SHUTDOWN_FAILED,
                                'message': traceback.format_exc(),
                            })
                            return

                await send({'type': EventType.LIFESPAN_SHUTDOWN_COMPLETE})
                return

    async def _handle_websocket(self, ver, scope, receive, send):
        first_event = await receive()
        if first_event['type'] != EventType.WS_CONNECT:
            # NOTE(kgriffs): The handshake was abandoned or this is a message
            #   we don't support, so bail out. This also fulfills the ASGI
            #   spec requirement to only process the request after
            #   receiving and verifying the first event.
            await send({
                'type': EventType.WS_CLOSE,
                'code': WSCloseCode.SERVER_ERROR
            })
            return

        req = self._request_type(scope, receive, options=self.req_options)

        web_socket = WebSocket(
            ver,
            scope,
            receive,
            send,
            self.ws_options.media_handlers,
            self.ws_options.max_receive_queue,
        )

        on_websocket = None
        params = {}

        request_mw, resource_mw = self._middleware_ws

        try:
            for process_request_ws in request_mw:
                await process_request_ws(req, web_socket)

            on_websocket, params, resource, req.uri_template = self._get_responder(req)

            # NOTE(kgriffs): If the request did not match any
            # route, a default responder is returned and the
            # resource is None. In that case, we skip the
            # resource middleware methods. Resource will also be
            # None when a middleware method already set
            # resp.complete to True.
            if resource:
                for process_resource_ws in resource_mw:
                    await process_resource_ws(req, web_socket, resource, params)

            await on_websocket(req, web_socket, **params)
            await web_socket.close()

        except Exception as ex:
            if not await self._handle_exception(req, None, ex, params, ws=web_socket):
                raise

    def _prepare_middleware(self, middleware=None, independent_middleware=False):
        self._middleware_ws = prepare_middleware_ws(middleware)

        return prepare_middleware(
            middleware=middleware,
            independent_middleware=independent_middleware,
            asgi=True
        )

    async def _http_status_handler(self, req, resp, status, params):
        self._compose_status_response(req, resp, status)

    async def _http_error_handler(self, req, resp, error, params, ws=None):
        if resp:
            self._compose_error_response(req, resp, error)

        if ws:
            falcon._logger.error(
                '[FALCON] WebSocket handshake rejected due to raised HTTP error: %s',
                error
            )

            code = 3000 + falcon.util.http_status_to_code(error.status)
            await ws.close(code)

    async def _python_error_handler(self, req, resp, error, params, ws=None):
        falcon._logger.error('[FALCON] Unhandled exception in ASGI app', exc_info=error)

        if resp:
            self._compose_error_response(req, resp, falcon.HTTPInternalServerError())

        if ws:
            await self._ws_cleanup_on_error(ws)

    async def _ws_disconnected_error_handler(self, req, resp, error, params, ws):
        falcon._logger.debug('[FALCON] WebSocket client disconnected with code %i', error.code)
        await self._ws_cleanup_on_error(ws)

    async def _handle_exception(self, req, resp, ex, params, ws=None):
        """Handle an exception raised from mw or a responder.

        Args:
            ex: Exception to handle
            req: Current request object to pass to the handler registered for
                the given exception type
            resp: Current response object to pass to the handler registered for
                the given exception type. Will be ``None`` in the case of a
                WebSocket request.
            params: Responder params to pass to the handler
                registered for the given exception type

        Keyword Args:
            ws: WebSocket instance in the case that the error was raised while
                handling a WebSocket connection.

        Returns:
            bool: ``True`` if a handler was found and called for the
            exception, ``False`` otherwise.
        """
        err_handler = self._find_error_handler(ex)

<<<<<<< HEAD
        # NOTE(caselit): Reset body, data and media before calling the handler
        resp.text = resp.data = resp.media = None
=======
        if resp:
            # NOTE(caselit): Reset body, data and media before calling the handler
            resp.body = resp.data = resp.media = None

>>>>>>> 3c2c872b
        if err_handler is not None:
            try:
                kwargs = {}

                if ws and 'ws' in falcon.util.get_argnames(err_handler):
                    kwargs['ws'] = ws

                await err_handler(req, resp, ex, params, **kwargs)

            except HTTPStatus as status:
                self._compose_status_response(req, resp, status)
            except HTTPError as error:
                self._compose_error_response(req, resp, error)

            return True

        # NOTE(kgriffs): No error handlers are defined for ex
        # and it is not one of (HTTPStatus, HTTPError), since it
        # would have matched one of the corresponding default
        # handlers.
        return False

    async def _ws_cleanup_on_error(self, ws):
        # NOTE(kgriffs): Attempt to close cleanly on our end
        try:
            await ws.close(self.ws_options.error_close_code)
        except Exception as ex:
            # NOTE(kgriffs): This can be raised by Daphne. We also
            #   may raise it ourselves for errors codes < 1000, but in that
            #   case we just include this string in the exception message
            #   to make it easier to verify test coverage of the following.
            if 'invalid close code' in str(ex).lower():
                await ws.close(_FALLBACK_WS_ERROR_CODE)
            else:
                falcon._logger.warning(
                    (
                        '[FALCON] Attempt to close web connection cleanly '
                        'failed due to raised error.'
                    ),
                    exc_info=True
                )
                raise<|MERGE_RESOLUTION|>--- conflicted
+++ resolved
@@ -972,15 +972,10 @@
         """
         err_handler = self._find_error_handler(ex)
 
-<<<<<<< HEAD
-        # NOTE(caselit): Reset body, data and media before calling the handler
-        resp.text = resp.data = resp.media = None
-=======
         if resp:
             # NOTE(caselit): Reset body, data and media before calling the handler
-            resp.body = resp.data = resp.media = None
-
->>>>>>> 3c2c872b
+            resp.text = resp.data = resp.media = None
+
         if err_handler is not None:
             try:
                 kwargs = {}
