# Copyright 2019 by Kurt Griffiths
#
# Licensed under the Apache License, Version 2.0 (the "License");
# you may not use this file except in compliance with the License.
# You may obtain a copy of the License at
#
#    http://www.apache.org/licenses/LICENSE-2.0
#
# Unless required by applicable law or agreed to in writing, software
# distributed under the License is distributed on an "AS IS" BASIS,
# WITHOUT WARRANTIES OR CONDITIONS OF ANY KIND, either express or implied.
# See the License for the specific language governing permissions and
# limitations under the License.

"""ASGI application class."""

import asyncio
from inspect import isasyncgenfunction, iscoroutinefunction
import traceback

import falcon.app
from falcon.app_helpers import prepare_middleware
<<<<<<< HEAD
from falcon.constants import MEDIA_JSON
=======
from falcon.asgi_spec import EventType
>>>>>>> b853f616
from falcon.errors import CompatibilityError, UnsupportedError, UnsupportedScopeError
from falcon.http_error import HTTPError
from falcon.http_status import HTTPStatus
from falcon.media.multipart import MultipartFormHandler
import falcon.routing
from falcon.util.misc import http_status_to_code, is_python_func
from falcon.util.sync import _wrap_non_coroutine_unsafe, get_running_loop
from .multipart import MultipartForm
from .request import Request
from .response import Response
from .structures import SSEvent

# TODO(vytas): Clean up these foul workarounds when we drop Python 3.5 support.
MultipartFormHandler._ASGI_MULTIPART_FORM = MultipartForm  # type: ignore

__all__ = ['App']


_EVT_RESP_EOF = {'type': EventType.HTTP_RESPONSE_BODY}

_BODILESS_STATUS_CODES = frozenset([
    100,
    101,
    204,
    304,
])

_TYPELESS_STATUS_CODES = frozenset([
    204,
    304,
])


class App(falcon.app.App):
    """This class is the main entry point into a Falcon-based ASGI app.

    Each App instance provides a callable
    `ASGI <https://asgi.readthedocs.io/en/latest/>`_ interface
    and a routing engine  (for WSGI applications, see
    :class:`falcon.App`).

    Keyword Arguments:
        media_type (str): Default media type to use when initializing
            :py:class:`~.RequestOptions` and
            :py:class:`~.ResponseOptions`. The ``falcon``
            module provides a number of constants for common media types,
            such as ``falcon.MEDIA_MSGPACK``, ``falcon.MEDIA_YAML``,
            ``falcon.MEDIA_XML``, etc.
        middleware: Either a single middleware component object or an iterable
            of objects (instantiated classes) that implement the
            middleware component interface shown below.

            The interface provides support for handling both ASGI worker
            lifespan events and per-request events. However, because lifespan
            events are an optional part of the ASGI specification, they may or
            may not fire depending on your ASGI server.

            A lifespan event handler can be used to perform startup or shutdown
            activities for the main event loop. An example of this would be
            creating a connection pool and subsequently closing the connection
            pool to release the connections.

            Note:
                In a multi-process environment, lifespan events will be
                triggered independently for the individual event loop associated
                with each process.

            Note:
                The framework requires that all middleware methods be
                implemented as coroutine functions via `async def`. However,
                it is possible to implement middleware classes that support
                both ASGI and WSGI apps by distinguishing the ASGI methods
                with an `*_async` postfix (see also:
                :ref:`Middleware <middleware>`).

            It is only necessary to implement the methods for the events you
            would like to handle; Falcon simply skips over any missing
            middleware methods::

                class ExampleComponent:
                    async def process_startup(self, scope, event):
                        \"\"\"Process the ASGI lifespan startup event.

                        Invoked when the server is ready to start up and
                        receive connections, but before it has started to
                        do so.

                        To halt startup processing and signal to the server that it
                        should terminate, simply raise an exception and the
                        framework will convert it to a "lifespan.startup.failed"
                        event for the server.

                        Args:
                            scope (dict): The ASGI scope dictionary for the
                                lifespan protocol. The lifespan scope exists
                                for the duration of the event loop.
                            event (dict): The ASGI event dictionary for the
                                startup event.
                        \"\"\"

                    async def process_shutdown(self, scope, event):
                        \"\"\"Process the ASGI lifespan shutdown event.

                        Invoked when the server has stopped accepting
                        connections and closed all active connections.

                        To halt shutdown processing and signal to the server
                        that it should immediately terminate, simply raise an
                        exception and the framework will convert it to a
                        "lifespan.shutdown.failed" event for the server.

                        Args:
                            scope (dict): The ASGI scope dictionary for the
                                lifespan protocol. The lifespan scope exists
                                for the duration of the event loop.
                            event (dict): The ASGI event dictionary for the
                                shutdown event.
                        \"\"\"

                    async def process_request(self, req, resp):
                        \"\"\"Process the request before routing it.

                        Note:
                            Because Falcon routes each request based on
                            req.path, a request can be effectively re-routed
                            by setting that attribute to a new value from
                            within process_request().

                        Args:
                            req: Request object that will eventually be
                                routed to an on_* responder method.
                            resp: Response object that will be routed to
                                the on_* responder.
                        \"\"\"

                    async def process_resource(self, req, resp, resource, params):
                        \"\"\"Process the request and resource *after* routing.

                        Note:
                            This method is only called when the request matches
                            a route to a resource.

                        Args:
                            req: Request object that will be passed to the
                                routed responder.
                            resp: Response object that will be passed to the
                                responder.
                            resource: Resource object to which the request was
                                routed. May be None if no route was found for
                                the request.
                            params: A dict-like object representing any
                                additional params derived from the route's URI
                                template fields, that will be passed to the
                                resource's responder method as keyword
                                arguments.
                        \"\"\"

                    async def process_response(self, req, resp, resource, req_succeeded)
                        \"\"\"Post-processing of the response (after routing).

                        Args:
                            req: Request object.
                            resp: Response object.
                            resource: Resource object to which the request was
                                routed. May be None if no route was found
                                for the request.
                            req_succeeded: True if no exceptions were raised
                                while the framework processed and routed the
                                request; otherwise False.
                        \"\"\"

            (See also: :ref:`Middleware <middleware>`)

        request_type: ``Request``-like class to use instead
            of Falcon's default class. Among other things, this feature
            affords inheriting from :class:`falcon.asgi.Request` in order
            to override the ``context_type`` class variable
            (default: :class:`falcon.asgi.Request`)

        response_type: ``Response``-like class to use
            instead of Falcon's default class (default:
            :class:`falcon.asgi.Response`)

        router (object): An instance of a custom router
            to use in lieu of the default engine.
            (See also: :ref:`Custom Routers <routing_custom>`)

        independent_middleware (bool): Set to ``False`` if response
            middleware should not be executed independently of whether or
            not request middleware raises an exception (default
            ``True``). When this option is set to ``False``, a middleware
            component's ``process_response()`` method will NOT be called
            when that same component's ``process_request()`` (or that of
            a component higher up in the stack) raises an exception.

        cors_enable (bool): Set this flag to ``True`` to enable a simple
            CORS policy for all responses, including support for preflighted
            requests. An instance of :py:class:`..CORSMiddleware` can instead be
            passed to the middleware argument to customize its behaviour.
            (default ``False``).
            (See also: :ref:`CORS <cors>`)

    Attributes:
        req_options: A set of behavioral options related to incoming
            requests. (See also: :py:class:`~.RequestOptions`)
        resp_options: A set of behavioral options related to outgoing
            responses. (See also: :py:class:`~.ResponseOptions`)
        router_options: Configuration options for the router. If a
            custom router is in use, and it does not expose any
            configurable options, referencing this attribute will raise
            an instance of ``AttributeError``.

            (See also: :ref:`CompiledRouterOptions <compiled_router_options>`)
    """

    _STATIC_ROUTE_TYPE = falcon.routing.StaticRouteAsync

    # NOTE(kgriffs): This makes it easier to tell what we are dealing with
    #   without having to import falcon.asgi to get at the falcon.asgi.App
    #   type (which we may not be able to do under Python 3.5).
    _ASGI = True

    _default_responder_bad_request = falcon.responders.bad_request_async
    _default_responder_path_not_found = falcon.responders.path_not_found_async

    def __init__(self, *args, request_type=Request, response_type=Response, **kwargs):
        super().__init__(*args, request_type=request_type, response_type=response_type, **kwargs)

    async def __call__(self, scope, receive, send):  # noqa: C901
        try:
            asgi_info = scope['asgi']

            # NOTE(kgriffs): We only check this here because
            #   uvicorn does not explicitly set the 'asgi' key, which
            #   would normally mean we should assume '2.0', but uvicorn
            #   actually *does* support 3.0. But in that case, we will
            #   end up in the except clause, below, and not raise an
            #   error.
            # PERF(kgriffs): This should usually be present, so use a
            #   try..except
            try:
                version = asgi_info['version']
            except KeyError:
                # NOTE(kgriffs): According to the ASGI spec, "2.0" is
                #   the default version.
                version = '2.0'

            if not version.startswith('3.'):
                raise UnsupportedScopeError(
                    f'Falcon requires ASGI version 3.x. Detected: {asgi_info}'
                )

        except KeyError:
            asgi_info = scope['asgi'] = {'version': '2.0'}

        # NOTE(kgriffs): The ASGI spec requires the 'type' key to be present.
        scope_type = scope['type']
        if scope_type != 'http':
            if scope_type == 'lifespan':
                try:
                    spec_version = asgi_info['spec_version']
                except KeyError:
                    spec_version = '1.0'

                if not spec_version.startswith('1.') and not spec_version.startswith('2.'):
                    raise UnsupportedScopeError(
                        'Only versions 1.x and 2.x of the ASGI "lifespan" scope are supported.'
                    )

                await self._call_lifespan_handlers(spec_version, scope, receive, send)
                return

            # NOTE(kgriffs): According to the ASGI spec: "Applications should
            #   actively reject any protocol that they do not understand with
            #   an Exception (of any type)."
            raise UnsupportedScopeError(
                f'The ASGI "{scope_type}" scope type is not supported.'
            )

        # PERF(kgriffs): This is slighter faster than using dict.get()
        # TODO(kgriffs): Use this to determine what features are supported by
        #   the server (e.g., the headers key in the WebSocket Accept
        #   response).
        spec_version = asgi_info['spec_version'] if 'spec_version' in asgi_info else '2.0'

        if not spec_version.startswith('2.'):
            raise UnsupportedScopeError(
                f'The ASGI http scope version {spec_version} is not supported.'
            )

        resp = self._response_type(options=self.resp_options)
        req = self._request_type(scope, receive, options=self.req_options)
        if self.req_options.auto_parse_form_urlencoded:
            raise UnsupportedError(
                'The deprecated WSGI RequestOptions.auto_parse_form_urlencoded option '
                'is not supported for ASGI apps. Please use Request.get_media() instead. '
            )

        resource = None
        responder = None
        params = {}

        dependent_mw_resp_stack = []
        mw_req_stack, mw_rsrc_stack, mw_resp_stack = self._middleware

        req_succeeded = False

        try:
            # NOTE(ealogar): The execution of request middleware
            # should be before routing. This will allow request mw
            # to modify the path.
            # NOTE: if flag set to use independent middleware, execute
            # request middleware independently. Otherwise, only queue
            # response middleware after request middleware succeeds.
            if self._independent_middleware:
                for process_request in mw_req_stack:
                    await process_request(req, resp)

                    if resp.complete:
                        break
            else:
                for process_request, process_response in mw_req_stack:
                    if process_request and not resp.complete:
                        await process_request(req, resp)

                    if process_response:
                        dependent_mw_resp_stack.insert(0, process_response)

            if not resp.complete:
                # NOTE(warsaw): Moved this to inside the try except
                # because it is possible when using object-based
                # traversal for _get_responder() to fail.  An example is
                # a case where an object does not have the requested
                # next-hop child resource. In that case, the object
                # being asked to dispatch to its child will raise an
                # HTTP exception signaling the problem, e.g. a 404.
                responder, params, resource, req.uri_template = self._get_responder(req)

        except Exception as ex:
            if not await self._handle_exception(req, resp, ex, params):
                raise

        else:
            try:
                # NOTE(kgriffs): If the request did not match any
                # route, a default responder is returned and the
                # resource is None. In that case, we skip the
                # resource middleware methods. Resource will also be
                # None when a middleware method already set
                # resp.complete to True.
                if resource:
                    # Call process_resource middleware methods.
                    for process_resource in mw_rsrc_stack:
                        await process_resource(req, resp, resource, params)

                        if resp.complete:
                            break

                if not resp.complete:
                    await responder(req, resp, **params)

                req_succeeded = True

            except Exception as ex:
                if not await self._handle_exception(req, resp, ex, params):
                    raise

        # Call process_response middleware methods.
        for process_response in mw_resp_stack or dependent_mw_resp_stack:
            try:
                await process_response(req, resp, resource, req_succeeded)

            except Exception as ex:
                if not await self._handle_exception(req, resp, ex, params):
                    raise

                req_succeeded = False

        data = b''

        try:
            data = await resp.render_body()
        except Exception as ex:
            if not await self._handle_exception(req, resp, ex, params):
                raise

            req_succeeded = False

        resp_status = http_status_to_code(resp.status)
        default_media_type = self.resp_options.default_media_type

        if req.method == 'HEAD' or resp_status in _BODILESS_STATUS_CODES:
            #
            # PERF(vytas): move check for the less common and much faster path
            # of resp_status being in {204, 304} here; NB: this builds on the
            # assumption _TYPELESS_STATUS_CODES <= _BODILESS_STATUS_CODES.
            #
            # NOTE(kgriffs): Based on wsgiref.validate's interpretation of
            # RFC 2616, as commented in that module's source code. The
            # presence of the Content-Length header is not similarly
            # enforced.
            #
            # NOTE(kgriffs): Assuming the same for ASGI until proven otherwise.
            #
            if resp_status in _TYPELESS_STATUS_CODES:
                default_media_type = None
            elif (
                # NOTE(kgriffs): If they are going to stream using an
                #   async generator, we can't know in advance what the
                #   content length will be.
                (data is not None or not resp.stream) and

                req.method == 'HEAD' and
                resp_status not in _BODILESS_STATUS_CODES and
                'content-length' not in resp._headers
            ):
                # NOTE(kgriffs): We really should be returning a Content-Length
                #   in this case according to my reading of the RFCs. By
                #   optionally using len(data) we let a resource simulate HEAD
                #   by turning around and calling it's own on_get().
                resp._headers['content-length'] = str(len(data)) if data else '0'

            await send({
                'type': EventType.HTTP_RESPONSE_START,
                'status': resp_status,
                'headers': resp._asgi_headers(default_media_type)
            })

            await send(_EVT_RESP_EOF)
            self._schedule_callbacks(resp)
            return

        sse_emitter = resp.sse
        if sse_emitter:
            if isasyncgenfunction(sse_emitter):
                raise TypeError(
                    'Response.sse must be an async iterable. This can be obtained by '
                    'simply executing the async generator function and then setting '
                    'the result to Response.sse, e.g.: resp.sse = some_asyncgen_function()'
                )

            # NOTE(kgriffs): This must be done in a separate task because
            #   receive() can block for some time (until the connection is
            #   actually closed).
            async def watch_disconnect():
                while True:
                    received_event = await receive()
                    if received_event['type'] == EventType.HTTP_DISCONNECT:
                        break

            watcher = falcon.create_task(watch_disconnect())

            await send({
                'type': EventType.HTTP_RESPONSE_START,
                'status': resp_status,
                'headers': resp._asgi_headers('text/event-stream')
            })

            self._schedule_callbacks(resp)

            dumps = getattr(self.resp_options.media_handlers.get(MEDIA_JSON), 'dumps', None)

            # TODO(kgriffs): Do we need to do anything special to handle when
            #   a connection is closed?
            async for event in sse_emitter:
                if not event:
                    event = SSEvent()

                # NOTE(kgriffs): According to the ASGI spec, once the client
                #   disconnects, send() acts as a no-op. We have to check
                #   the connection state using watch_disconnect() above.
                await send({
<<<<<<< HEAD
                    'type': 'http.response.body',
                    'body': event.serialize(dumps),
=======
                    'type': EventType.HTTP_RESPONSE_BODY,
                    'body': event.serialize(),
>>>>>>> b853f616
                    'more_body': True
                })

                if watcher.done():
                    break

            watcher.cancel()
            try:
                await watcher
            except asyncio.CancelledError:
                pass

            await send({'type': EventType.HTTP_RESPONSE_BODY})
            return

        if data is not None:
            # PERF(kgriffs): Böse mußt sein. Operate directly on resp._headers
            #   to reduce overhead since this is a hot/critical code path.
            # NOTE(kgriffs): We always set content-length to match the
            #   body bytes length, even if content-length is already set. The
            #   reason being that web servers and LBs behave unpredictably
            #   when the header doesn't match the body (sometimes choosing to
            #   drop the HTTP connection prematurely, for example).
            resp._headers['content-length'] = str(len(data))

            await send({
                'type': EventType.HTTP_RESPONSE_START,
                'status': resp_status,
                'headers': resp._asgi_headers(default_media_type)
            })

            await send({
                'type': EventType.HTTP_RESPONSE_BODY,
                'body': data
            })

            self._schedule_callbacks(resp)
            return

        stream = resp.stream
        if not stream:
            resp._headers['content-length'] = '0'

        await send({
            'type': EventType.HTTP_RESPONSE_START,
            'status': resp_status,
            'headers': resp._asgi_headers(default_media_type)
        })

        if stream:
            # Detect whether this is one of the following:
            #
            #   (a) async file-like object (e.g., aiofiles)
            #   (b) async generator
            #   (c) async iterator
            #

            if hasattr(stream, 'read'):
                while True:
                    data = await stream.read(self._STREAM_BLOCK_SIZE)
                    if data == b'':
                        break
                    else:
                        await send({
                            'type': EventType.HTTP_RESPONSE_BODY,

                            # NOTE(kgriffs): Handle the case in which data == None
                            'body': data or b'',

                            'more_body': True
                        })
            else:
                # NOTE(kgriffs): Works for both async generators and iterators
                try:
                    async for data in stream:
                        # NOTE(kgriffs): We can not rely on StopIteration
                        #   because of Pep 479 that is implemented starting
                        #   with Python 3.7. AFAICT this is only an issue
                        #   when using an async iterator instead of an async
                        #   generator.
                        if data is None:
                            break

                        await send({
                            'type': EventType.HTTP_RESPONSE_BODY,
                            'body': data,
                            'more_body': True
                        })
                except TypeError as ex:
                    if isasyncgenfunction(stream):
                        raise TypeError(
                            'The object assigned to Response.stream appears to '
                            'be an async generator function. A generator '
                            'object is expected instead. This can be obtained '
                            'simply by calling the generator function, e.g.: '
                            'resp.stream = some_asyncgen_function()'
                        )

                    raise TypeError(
                        'Response.stream must be a generator or implement an '
                        '__aiter__ method. Error raised while iterating over '
                        'Response.stream: ' + str(ex)
                    )

            if hasattr(stream, 'close'):
                await stream.close()

        await send(_EVT_RESP_EOF)
        self._schedule_callbacks(resp)

    def add_route(self, uri_template, resource, **kwargs):
        # NOTE(kgriffs): Inject an extra kwarg so that the compiled router
        #   will know to validate the responder methods to make sure they
        #   are async coroutines.
        kwargs['_asgi'] = True
        super().add_route(uri_template, resource, **kwargs)

    add_route.__doc__ = falcon.app.App.add_route.__doc__

    def add_error_handler(self, exception, handler=None):
        """Register a handler for one or more exception types.

        Error handlers may be registered for any exception type, including
        :class:`~.HTTPError` or :class:`~.HTTPStatus`. This feature
        provides a central location for logging and otherwise handling
        exceptions raised by responders, hooks, and middleware components.

        A handler can raise an instance of :class:`~.HTTPError` or
        :class:`~.HTTPStatus` to communicate information about the issue to
        the client.  Alternatively, a handler may modify `resp`
        directly.

        An error handler "matches" a raised exception if the exception is an
        instance of the corresponding exception type. If more than one error
        handler matches the raised exception, the framework will choose the
        most specific one, as determined by the method resolution order of the
        raised exception type. If multiple error handlers are registered for the
        *same* exception class, then the most recently-registered handler is
        used.

        For example, suppose we register error handlers as follows::

            app = App()
            app.add_error_handler(falcon.HTTPNotFound, custom_handle_not_found)
            app.add_error_handler(falcon.HTTPError, custom_handle_http_error)
            app.add_error_handler(Exception, custom_handle_uncaught_exception)
            app.add_error_handler(falcon.HTTPNotFound, custom_handle_404)

        If an instance of ``falcon.HTTPForbidden`` is raised, it will be
        handled by ``custom_handle_http_error()``. ``falcon.HTTPError`` is a
        superclass of ``falcon.HTTPForbidden`` and a subclass of ``Exception``,
        so it is the most specific exception type with a registered handler.

        If an instance of ``falcon.HTTPNotFound`` is raised, it will be handled
        by ``custom_handle_404()``, not by ``custom_handle_not_found()``, because
        ``custom_handle_404()`` was registered more recently.

        .. Note::

            By default, the framework installs three handlers, one for
            :class:`~.HTTPError`, one for :class:`~.HTTPStatus`, and one for
            the standard ``Exception`` type, which prevents passing uncaught
            exceptions to the WSGI server. These can be overridden by adding a
            custom error handler method for the exception type in question.

        Args:
            exception (type or iterable of types): When handling a request,
                whenever an error occurs that is an instance of the specified
                type(s), the associated handler will be called. Either a single
                type or an iterable of types may be specified.
            handler (callable): A coroutine function taking the form
                ``async func(req, resp, ex, params)``.

                If not specified explicitly, the handler will default to
                ``exception.handle``, where ``exception`` is the error
                type specified above, and ``handle`` is a static method
                (i.e., decorated with ``@staticmethod``) that accepts
                the same params just described. For example::

                    class CustomException(CustomBaseException):

                        @staticmethod
                        async def handle(req, resp, ex, params):
                            # TODO: Log the error
                            # Convert to an instance of falcon.HTTPError
                            raise falcon.HTTPError(falcon.HTTP_792)

                If an iterable of exception types is specified instead of
                a single type, the handler must be explicitly specified.
        """

        if handler is None:
            try:
                handler = exception.handle
            except AttributeError:
                raise AttributeError('handler must either be specified '
                                     'explicitly or defined as a static'
                                     'method named "handle" that is a '
                                     'member of the given exception class.')

        handler = _wrap_non_coroutine_unsafe(handler)

        # NOTE(kgriffs): iscoroutinefunction() always returns False
        #   for cythonized functions.
        #
        #   https://github.com/cython/cython/issues/2273
        #   https://bugs.python.org/issue38225
        #
        if not iscoroutinefunction(handler) and is_python_func(handler):
            raise CompatibilityError(
                'The handler must be an awaitable coroutine function in order '
                'to be used safely with an ASGI app.'
            )

        try:
            exception_tuple = tuple(exception)
        except TypeError:
            exception_tuple = (exception, )

        for exc in exception_tuple:
            if not issubclass(exc, BaseException):
                raise TypeError('"exception" must be an exception type.')

            self._error_handlers[exc] = handler

    # ------------------------------------------------------------------------
    # Helper methods
    # ------------------------------------------------------------------------

    def _schedule_callbacks(self, resp):
        callbacks = resp._registered_callbacks
        if not callbacks:
            return

        loop = get_running_loop()

        for cb, is_async in callbacks:
            if is_async:
                loop.create_task(cb())
            else:
                loop.run_in_executor(None, cb)

    async def _call_lifespan_handlers(self, ver, scope, receive, send):
        while True:
            event = await receive()
            if event['type'] == 'lifespan.startup':
                for handler in self._unprepared_middleware:
                    if hasattr(handler, 'process_startup'):
                        try:
                            await handler.process_startup(scope, event)
                        except Exception:
                            await send({
                                'type': EventType.LIFESPAN_STARTUP_FAILED,
                                'message': traceback.format_exc(),
                            })
                            return

                await send({'type': EventType.LIFESPAN_STARTUP_COMPLETE})

            elif event['type'] == 'lifespan.shutdown':
                for handler in reversed(self._unprepared_middleware):
                    if hasattr(handler, 'process_shutdown'):
                        try:
                            await handler.process_shutdown(scope, event)
                        except Exception:
                            await send({
                                'type': EventType.LIFESPAN_SHUTDOWN_FAILED,
                                'message': traceback.format_exc(),
                            })
                            return

                await send({'type': EventType.LIFESPAN_SHUTDOWN_COMPLETE})
                return

    def _prepare_middleware(self, middleware=None, independent_middleware=False):
        return prepare_middleware(
            middleware=middleware,
            independent_middleware=independent_middleware,
            asgi=True
        )

    async def _http_status_handler(self, req, resp, status, params):
        self._compose_status_response(req, resp, status)

    async def _http_error_handler(self, req, resp, error, params):
        self._compose_error_response(req, resp, error)

    async def _python_error_handler(self, req, resp, error, params):
        falcon._logger.error('Unhandled exception in ASGI app', exc_info=error)
        self._compose_error_response(req, resp, falcon.HTTPInternalServerError())

    async def _handle_exception(self, req, resp, ex, params):
        """Handle an exception raised from mw or a responder.

        Args:
            ex: Exception to handle
            req: Current request object to pass to the handler
                registered for the given exception type
            resp: Current response object to pass to the handler
                registered for the given exception type
            params: Responder params to pass to the handler
                registered for the given exception type

        Returns:
            bool: ``True`` if a handler was found and called for the
            exception, ``False`` otherwise.
        """
        err_handler = self._find_error_handler(ex)

        # NOTE(caselit): Reset body, data and media before calling the handler
        resp.body = resp.data = resp.media = None
        if err_handler is not None:
            try:
                await err_handler(req, resp, ex, params)
            except HTTPStatus as status:
                self._compose_status_response(req, resp, status)
            except HTTPError as error:
                self._compose_error_response(req, resp, error)

            return True

        # NOTE(kgriffs): No error handlers are defined for ex
        # and it is not one of (HTTPStatus, HTTPError), since it
        # would have matched one of the corresponding default
        # handlers.
        return False<|MERGE_RESOLUTION|>--- conflicted
+++ resolved
@@ -20,11 +20,8 @@
 
 import falcon.app
 from falcon.app_helpers import prepare_middleware
-<<<<<<< HEAD
+from falcon.asgi_spec import EventType
 from falcon.constants import MEDIA_JSON
-=======
-from falcon.asgi_spec import EventType
->>>>>>> b853f616
 from falcon.errors import CompatibilityError, UnsupportedError, UnsupportedScopeError
 from falcon.http_error import HTTPError
 from falcon.http_status import HTTPStatus
@@ -497,13 +494,8 @@
                 #   disconnects, send() acts as a no-op. We have to check
                 #   the connection state using watch_disconnect() above.
                 await send({
-<<<<<<< HEAD
-                    'type': 'http.response.body',
+                    'type': EventType.HTTP_RESPONSE_BODY,
                     'body': event.serialize(dumps),
-=======
-                    'type': EventType.HTTP_RESPONSE_BODY,
-                    'body': event.serialize(),
->>>>>>> b853f616
                     'more_body': True
                 })
 
