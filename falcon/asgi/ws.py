import asyncio
import collections
from enum import Enum
from typing import (
    Any,
    Awaitable,
    Callable,
    Deque,
    Dict,
    Iterable,
    Mapping,
    Optional,
    Union,
)

from falcon import errors
from falcon import media
from falcon import status_codes
from falcon.asgi_spec import EventType
from falcon.asgi_spec import WSCloseCode
from falcon.constants import WebSocketPayloadType
from falcon.util import misc

_WebSocketState = Enum('_WebSocketState', 'HANDSHAKE ACCEPTED CLOSED')


__all__ = ('WebSocket',)


class WebSocket:
    """Represents a single WebSocket connection with a client.

    Attributes:
        ready (bool): ``True`` if the WebSocket connection has been
            accepted and the client is still connected, ``False`` otherwise.
        unaccepted (bool)): ``True`` if the WebSocket connection has not yet
            been accepted, ``False`` otherwise.
        closed (bool): ``True`` if the WebSocket connection has been closed
            by the server or the client has disconnected.
        subprotocols (tuple[str]): The list of subprotocol strings advertised
            by the client, or an empty tuple if no subprotocols were
            specified.
        supports_accept_headers (bool): ``True`` if the ASGI server hosting
            the app supports sending headers when accepting the WebSocket
            connection, ``False`` otherwise.

    """

    __slots__ = (
        '_asgi_receive',
        '_asgi_send',
        '_buffered_receiver',
        '_close_code',
        '_close_reasons',
        '_supports_accept_headers',
        '_supports_reason',
        '_mh_bin_deserialize',
        '_mh_bin_serialize',
        '_mh_text_deserialize',
        '_mh_text_serialize',
        '_state',
        'subprotocols',
    )

    def __init__(
        self,
        ver: str,
        scope: dict,
        receive: Callable[[], Awaitable[dict]],
        send: Callable[[dict], Awaitable],
        media_handlers: Mapping[
            WebSocketPayloadType,
            Union[media.BinaryBaseHandlerWS, media.TextBaseHandlerWS],
        ],
        max_receive_queue: int,
        default_close_reasons: Dict[Optional[int], str],
    ):
        self._supports_accept_headers = ver != '2.0'
        self._supports_reason = _supports_reason(ver)

        # NOTE(kgriffs): Normalize the iterable to a stable tuple; note that
        #   ordering is significant, and so we preserve it here.
        self.subprotocols = tuple(scope.get('subprotocols', []))

        # TODO(kgriffs): Should we make the use of _BufferedReceiver
        #   configurable? For example, if the developer knows that
        #   they will be interleaving receives and sends, then they
        #   will be able to find out about the 'websocket.disconnect'
        #   event via one of their receive() calls, and there is no
        #   need for the added overhead.
        self._buffered_receiver = _BufferedReceiver(receive, max_receive_queue)
        self._asgi_receive = self._buffered_receiver.receive
        self._asgi_send = send

        mh_text = media_handlers[WebSocketPayloadType.TEXT]
        self._mh_text_serialize = mh_text.serialize
        self._mh_text_deserialize = mh_text.deserialize

        mh_bin = media_handlers[WebSocketPayloadType.BINARY]
        self._mh_bin_serialize = mh_bin.serialize
        self._mh_bin_deserialize = mh_bin.deserialize

        self._close_reasons = default_close_reasons
        self._state = _WebSocketState.HANDSHAKE
        self._close_code = None  # type: Optional[int]

    @property
    def unaccepted(self) -> bool:
        return self._state == _WebSocketState.HANDSHAKE

    @property
    def closed(self) -> bool:
        return (
            self._state == _WebSocketState.CLOSED
            or self._buffered_receiver.client_disconnected
        )

    @property
    def ready(self) -> bool:
        return (
            self._state == _WebSocketState.ACCEPTED
            and not self._buffered_receiver.client_disconnected
        )

    @property
    def supports_accept_headers(self) -> bool:
        return self._supports_accept_headers

    async def accept(
        self,
        subprotocol: Optional[str] = None,
        headers: Optional[Union[Iterable[Iterable[str]], Mapping[str, str]]] = None,
    ):
        """Accept the incoming WebSocket connection.

        If, after examining the connection's attributes (headers, advertised
        subprotocols, etc.) the request should be accepted, the responder must
        first await this coroutine method to finalize the WebSocket handshake.
        Alternatively, the responder may deny the connection request by awaiting
        the :meth:`~.close` method.

        Keyword Arguments:
            subprotocol (str): The subprotocol the app wishes to accept,
                out of the list of protocols that the client suggested. If
                more than one of the suggested protocols is acceptable,
                the first one in the list from the client should be
                selected (see also: :attr:`~.subprotocols`).

                When left unspecified, a Sec-WebSocket-Protocol header will
                not be included in the response to the client. The
                client may choose to abandon the connection in this case,
                if it does not receive an explicit protocol selection.

            headers (Iterable[[str, str]]): An iterable of ``[name: str, value: str]``
                two-item iterables, representing a collection of HTTP headers to
                include in the handshake response. Both *name* and *value* must
                be of type ``str`` and contain only US-ASCII characters.

                Alternatively, a dict-like object may be passed that implements
                an ``items()`` method.

                Note:
                    This argument is only supported for ASGI servers that
                    implement spec version 2.1 or better. If an app needs to
                    be compatible with multiple ASGI servers, it can
                    reference the :attr:`~.supports_accept_headers` property to
                    determine if the hosting server supports this feature.

        """

        if self.closed:
            raise errors.OperationNotAllowed(
                'accept() may not be called on a closed WebSocket connection'
            )

        if self._state != _WebSocketState.HANDSHAKE:
            raise errors.OperationNotAllowed(
                'accept() may only be called once on an open WebSocket connection'
            )

        event: Dict[str, Any] = {
            'type': EventType.WS_ACCEPT,
        }

        if subprotocol is not None:
            if not isinstance(subprotocol, str):
                raise ValueError('WebSocket subprotocol must be a string')

            event['subprotocol'] = subprotocol

        if headers:
            if not self._supports_accept_headers:
                raise errors.OperationNotAllowed(
                    'The ASGI server that is running this app '
                    'does not support accept headers.'
                )

            header_items = getattr(headers, 'items', None)

            if callable(header_items):
                headers = header_items()

            event['headers'] = parsed_headers = [
                (name.lower().encode('ascii'), value.encode('ascii'))
                for name, value in headers  # type: ignore
            ]

            for name, __ in parsed_headers:
                if name == b'sec-websocket-protocol':
                    raise ValueError(
                        'Per the ASGI spec, the headers iterable must not '
                        'contain "sec-websocket-protocol". Instead, the '
                        'subprotocol argument can be used to indicate the '
                        'accepted protocol.'
                    )

        await self._send(event)
        self._state = _WebSocketState.ACCEPTED

        self._buffered_receiver.start()

        # NOTE(kgriffs): We have to buffer received events so that we
        #   will know when a disconnect happens and we can alert the app
        #   via falcon.errors.WebSocketDisconnected so that the app knows
        #   it should bail out if it is just emitting a series of messages
        #   without ever reading any from the client.
        #
        # TODO(kgriffs): Bring this use case to the attention of the
        #   ASGI spec committee and see if they can't come up with a better
        #   way to deal with this.

    async def close(
        self, code: Optional[int] = None, reason: Optional[str] = None
    ) -> None:
        """Close the WebSocket connection.

        This coroutine method sends a WebSocket ``CloseEvent`` to the client
        and then proceeds to actually close the connection.

        The responder can also use this method to deny a connection request
        simply by awaiting it instead of :meth:`~.accept`. In this case,
        the client will receive an HTTP 403 response to the handshake.

        Keyword Arguments:
            code (int): The close code to use for the ``CloseEvent``
                (default 1000). See also:
                https://developer.mozilla.org/en-US/docs/Web/API/CloseEvent/code.
            reason(str): The string reason indicating why the server closed the
                connection. See also:
                https://developer.mozilla.org/en-US/docs/Web/API/CloseEvent/reason.

                If there is no reason provided, Falcon will try to
                automatically look it up from the above `code` and
                :attr:`~WebSocketOptions.default_close_reasons`.

        Note:
            The close `reason` will only be propagated if the ASGI app server
            supports this.

            Version ``2.3``\\+ of the
            `HTTP & WebSocket
            <https://asgi.readthedocs.io/en/latest/specs/www.html>`__ ASGI
            protocol is required for `reason`.
        """

        # NOTE(kgriffs): Do this first to be sure we clean things up
        #   in the case that we are going to raise an error next.
        await self._buffered_receiver.stop()

        if code is None:
            code = WSCloseCode.NORMAL
        elif not isinstance(code, int):
            raise ValueError('code must be an int')
        elif code < 1000:
            raise ValueError('Invalid close code. The value must be >= 1000')
        elif 1015 <= code <= 1999 or 1004 <= code <= 1006:
            raise ValueError('Invalid close code. Only unreserved codes may be used.')

        # NOTE(kgriffs): Only do this after we validate the code, to avoid
        #   masking errors.
        if self.closed:
            return

        response = {'type': EventType.WS_CLOSE, 'code': code}

        reason = reason or self._close_reasons.get(code)
        if reason and self._supports_reason:  # pragma: no py311 cover
            # NOTE(vytas): I have verified that the below line is covered both
            #   by multiple unit tests and E2E tests.
            #   However, it is erroneously reported as missing on CPython 3.11.
            response['reason'] = reason

        await self._asgi_send(response)

        self._state = _WebSocketState.CLOSED
        self._close_code = code

    async def send_media(
        self,
        media: object,
        payload_type: WebSocketPayloadType = WebSocketPayloadType.TEXT,
    ) -> None:
        """Send a serializable object to the client.

        The payload type determines the media handler that will be used
        to serialize the given object (see also: :ref:`ws_media_handlers`).

        Arguments:
            media (object): The object to send.

        Keyword Arguments:
            payload_type (falcon.WebSocketPayloadType): The payload type to
                use for the message (default ``falcon.WebSocketPayloadType.TEXT``).

                Must be one of:

                .. code:: python

                    falcon.WebSocketPayloadType.TEXT
                    falcon.WebSocketPayloadType.BINARY
        """

        self._require_accepted()

        if payload_type is WebSocketPayloadType.TEXT:
            await self._send(
                {
                    'type': EventType.WS_SEND,
                    'text': self._mh_text_serialize(media),
                }
            )
        else:
            await self._send(
                {
                    'type': EventType.WS_SEND,
                    'bytes': self._mh_bin_serialize(media),
                }
            )

    async def send_text(self, payload: str) -> None:
        """Send a message to the client with a Unicode string payload.

        Arguments:
            payload (str): The string to send.
        """

        self._require_accepted()

        # NOTE(kgriffs): We have to check ourselves because some ASGI
        #   servers are not very strict which can lead to hard-to-debug
        #   errors.
        if not isinstance(payload, str):
            raise TypeError('payload must be a string')

        await self._send(
            {
                'type': EventType.WS_SEND,
                'text': payload,
            }
        )

    async def send_data(self, payload: Union[bytes, bytearray, memoryview]) -> None:
        """Send a message to the client with a binary data payload.

        Arguments:
            payload (Union[bytes, bytearray, memoryview]): The binary data to send.
        """

        # NOTE(kgriffs): We have to check ourselves because some ASGI
        #   servers are not very strict which can lead to hard-to-debug
        #   errors.
        if not isinstance(payload, (bytes, bytearray, memoryview)):
            raise TypeError('payload must be a byte string')

        self._require_accepted()

        await self._send(
            {
                'type': EventType.WS_SEND,
                'bytes': bytes(payload),
            }
        )

    async def receive_text(self) -> str:
        """Receive a message from the client with a Unicode string payload.

        Awaiting this coroutine will block until a message is available or
        the WebSocket is disconnected.
        """

        self._require_accepted()

        event = await self._receive()

        # PERF(kgriffs): When we normally expect the key to be
        #   present, this pattern is faster than get()
        try:
            text = event['text']
        except KeyError:
            text = None

        # NOTE(kgriffs): Even if the key is present, it may be None
        if text is None:
            raise errors.PayloadTypeError('Missing TEXT (0x01) payload')

        return text

    async def receive_data(self) -> bytes:
        """Receive a message from the client with a binary data payload.

        Awaiting this coroutine will block until a message is available or
        the WebSocket is disconnected.
        """

        self._require_accepted()

        event = await self._receive()

        # PERF(kgriffs): When we normally expect the key to be
        #   present, EAFP is faster than get()
        try:
            data = event['bytes']
        except KeyError:
            data = None

        # NOTE(kgriffs): Even if the key is present, it may be None
        if data is None:
            raise errors.PayloadTypeError('Missing BINARY (0x02) payload')

        return data

    async def receive_media(self) -> object:
        """Receive a deserialized object from the client.

        The incoming payload type determines the media handler that will be used
        to deserialize the object (see also: :ref:`ws_media_handlers`).
        """

        self._require_accepted()

        event = await self._receive()

        # NOTE(kgriffs): Most likely case is going to be JSON via text
        #   payload, so try that first.
        text = event.get('text')
        if text is not None:
            return self._mh_text_deserialize(text)

        # PERF(kgriffs): At this point there better be a 'bytes' key, so
        #   use EAFP this time.
        try:
            data = event['bytes']
        except KeyError:
            data = None

        # NOTE(kgriffs): Even if the key is present, it may be None
        if data is None:
            raise errors.PayloadTypeError(
                'Message did not contain either a TEXT (0x01) or BINARY (0x02) payload'
            )

        return self._mh_bin_deserialize(data)

    async def _send(self, msg: dict):
        if self._buffered_receiver.client_disconnected:
            self._state = _WebSocketState.CLOSED
            self._close_code = self._buffered_receiver.client_disconnected_code
            raise errors.WebSocketDisconnected(self._close_code)

        try:
            await self._asgi_send(msg)
        except Exception as ex:
            # NOTE(kgriffs): If uvicorn (or any other server that uses the
            #   the "websockets" library) allows exceptions to bubble up,
            #   we will have an error raised on client disconnect.
            #
            #   Daphne, on the other hand, does not raise an error but just
            #   eats the message. This approach is actually more in keeping
            #   with the ASGI spec, but poses its own challenges.

            translated_ex = self._translate_webserver_error(ex)
            if translated_ex:
                raise translated_ex

            # NOTE(kgriffs): Re-raise other errors directly so that we don't
            #   obscure the traceback.
            raise

    async def _receive(self) -> dict:
        event = await self._asgi_receive()

        event_type = event['type']

        if event_type != EventType.WS_RECEIVE:
            # NOTE(kgriffs): Based on the ASGI spec, there are no other
            #   event types that should be emitted by the protocol server,
            #   but we sanity-check it here just in case.
            assert event_type == EventType.WS_DISCONNECT

            self._state = _WebSocketState.CLOSED
            self._close_code = event.get('code', WSCloseCode.NORMAL)
            raise errors.WebSocketDisconnected(self._close_code)

        return event

    def _require_accepted(self):
        if self._state == _WebSocketState.HANDSHAKE:
            raise errors.OperationNotAllowed(
                'WebSocket connection has not yet been accepted'
            )
        elif self._state == _WebSocketState.CLOSED:
            raise errors.WebSocketDisconnected(self._close_code)

    def _translate_webserver_error(self, ex):
        s = str(ex)

        # NOTE(kgriffs): uvicorn or any other server using the "websockets"
        #   package that allows exceptions to bubble up
        if 'code = 1000 (OK)' in s:
            return errors.WebSocketDisconnected(WSCloseCode.NORMAL)

        # NOTE(kgriffs): Autobahn (used by Daphne) raises a generic exception
        #   with this message
        if 'protocol accepted must be from the list' in s:
            return ValueError(
                'WebSocket subprotocol must be from the list sent by the client'
            )

        return None


class WebSocketOptions:
    """Defines a set of configurable WebSocket options.

    An instance of this class is exposed via :attr:`falcon.asgi.App.ws_options`
    for configuring certain :py:class:`~.WebSocket` behaviors.
    """

<<<<<<< HEAD
    error_close_code: int
    """The WebSocket close code to use when an unhandled error is raised while
    handling a WebSocket connection (default ``1011``).

    For a list of valid close codes and ranges, see also:
    https://tools.ietf.org/html/rfc6455#section-7.4.
    """
    media_handlers: Dict[
        WebSocketPayloadType, Union[media.TextBaseHandlerWS, media.BinaryBaseHandlerWS]
    ]
    """A dict-like object for configuring media handlers according to the WebSocket
    payload type (TEXT vs. BINARY) of a given message.

    See also: :ref:`ws_media_handlers`.
    """
    max_receive_queue: int
    """The maximum number of incoming messages to enqueue if the reception rate
    exceeds the consumption rate of the application (default ``4``).

    When this limit is reached, the framework will wait to accept new messages
    from the ASGI server until the application is able to catch up.

    This limit applies to Falcon's incoming message queue, and should
    generally be kept small since the ASGI server maintains its
    own receive queue. Falcon's queue can be disabled altogether by
    setting `max_receive_queue` to ``0`` (see also: :ref:`ws_lost_connection`).
=======
    Attributes:
        error_close_code (int): The WebSocket close code to use when an
            unhandled error is raised while handling a WebSocket connection
            (default ``1011``). For a list of valid close codes and ranges,
            see also: https://tools.ietf.org/html/rfc6455#section-7.4
        default_close_reasons (dict): A default mapping between the Websocket
            close code and the reason why the connection is close.
            Close codes corresponding to HTTP errors are also included in this
            mapping.
        media_handlers (dict): A dict-like object for configuring media handlers
            according to the WebSocket payload type (TEXT vs. BINARY) of a
            given message. See also: :ref:`ws_media_handlers`.
        max_receive_queue (int): The maximum number of incoming messages to
            enqueue if the reception rate exceeds the consumption rate of the
            application (default ``4``). When this limit is reached, the
            framework will wait to accept new messages from the ASGI server
            until the application is able to catch up.

            This limit applies to Falcon's incoming message queue, and should
            generally be kept small since the ASGI server maintains its
            own receive queue. Falcon's queue can be disabled altogether by
            setting `max_receive_queue` to ``0``
            (see also: :ref:`ws_lost_connection`).
>>>>>>> 002d37fb
    """

    __slots__ = [
        'error_close_code',
        'default_close_reasons',
        'max_receive_queue',
        'media_handlers',
    ]

    _STANDARD_CLOSE_REASONS = (
        (1000, 'Normal Closure'),
        (1011, 'Internal Server Error'),
        (3011, 'Internal Server Error'),
    )

    @classmethod
    def _init_default_close_reasons(cls) -> Dict[int, str]:
        reasons = dict(cls._STANDARD_CLOSE_REASONS)
        for status_constant in dir(status_codes):
            if 'HTTP_100' <= status_constant < 'HTTP_599':
                status_line = getattr(status_codes, status_constant)
                status_code, _, phrase = status_line.partition(' ')
                reasons[http_status_to_ws_code(int(status_code))] = phrase
        return reasons

    def __init__(self) -> None:
        try:
            import msgpack
        except ImportError:
            msgpack = None

        bin_handler: media.BinaryBaseHandlerWS

        if msgpack:
            bin_handler = media.MessagePackHandlerWS()
        else:
            bin_handler = media.MissingDependencyHandler(
                'default WebSocket media handler for BINARY payloads', 'msgpack'
            )

        self.media_handlers = {
            WebSocketPayloadType.TEXT: media.JSONHandlerWS(),
            WebSocketPayloadType.BINARY: bin_handler,
        }

        # Internal Error
        #
        #   See also: https://developer.mozilla.org/en-US/docs/Web/API/CloseEvent
        #
<<<<<<< HEAD
        self.error_close_code = WSCloseCode.SERVER_ERROR
=======
        self.error_close_code: int = WSCloseCode.SERVER_ERROR
        self.default_close_reasons: Dict[int, str] = self._init_default_close_reasons()
>>>>>>> 002d37fb

        # NOTE(kgriffs): The websockets library itself will buffer, so we keep
        #   this value fairly small by default to mitigate buffer bloat. But in
        #   the case that we have a large spillover from the websocket server's
        #   own queue, increasing the queue length on our side may reduce the
        #   number of pauses in the pump task as it drains the message
        #   backlog. Whether or not this hypothetical will have a material
        #   real-world impact remains to be seen.
        #
        #   See also:
        #       * https://websockets.readthedocs.io/en/stable/design.html#buffers
        #       * https://websockets.readthedocs.io/en/stable/deployment.html#buffers
        #
        self.max_receive_queue = 4


class _BufferedReceiver:
    """Buffer incoming WebSocket messages.

    This class is used internally to monitor the WebSocket status (so that we
    can detect when it is disconnected).
    """

    __slots__ = [
        '_asgi_receive',
        '_loop',
        '_max_queue',
        '_messages',
        '_pop_message_waiter',
        '_pump_task',
        '_put_message_waiter',
        'client_disconnected',
        'client_disconnected_code',
    ]

    def __init__(self, asgi_receive: Callable[[], Awaitable[dict]], max_queue: int):
        self._asgi_receive = asgi_receive
        self._max_queue = max_queue

        self._loop = asyncio.get_running_loop()

        self._messages: Deque[dict] = collections.deque()
        self._pop_message_waiter = None
        self._put_message_waiter = None

        self._pump_task = None

        self.client_disconnected = False
        self.client_disconnected_code = None

    def start(self):
        if not self._pump_task:
            self._pump_task = asyncio.create_task(self._pump())

    async def stop(self):
        if not self._pump_task:
            return

        self._pump_task.cancel()
        try:
            await self._pump_task
        except asyncio.CancelledError:
            pass

        self._pump_task = None

    async def receive(self):
        # NOTE(kgriffs): Since this class is only used internally, we
        #   use an assertion to mitigate against framework bugs.
        #
        #   receive() may not be called again while another coroutine
        #   is already waiting for the next message.
        assert not self._pop_message_waiter

        # NOTE(kgriffs): Wait for a message if none are available. This pattern
        #   was borrowed from the websockets.protocol module.
        while not self._messages:
            # --------------------------------------------------------------------------
            # NOTE(kgriffs): The pattern below was borrowed from the websockets.protocol
            #   module under the BSD 3-Clause "New" or "Revised" License.
            #
            #   Ref: https://github.com/aaugustin/websockets/blob/master/src/websockets/protocol.py  # noqa E501
            #
            # --------------------------------------------------------------------------

            # PERF(kgriffs): Using a bare future like this seems to be
            #   slightly more efficient vs. something like asyncio.Event
            pop_message_waiter = self._loop.create_future()
            self._pop_message_waiter = pop_message_waiter

            try:
                await asyncio.wait(
                    [pop_message_waiter, self._pump_task],
                    return_when=asyncio.FIRST_COMPLETED,
                )
            finally:
                self._pop_message_waiter = None

            if not pop_message_waiter.done():
                # NOTE(kgriffs): asyncio.wait(...) exited because
                #   self._pump_task completed before receiving a
                #   new message.
                pop_message_waiter.cancel()
                return {
                    'type': EventType.WS_DISCONNECT,
                }

        message = self._messages.popleft()

        # Notify _pump()
        if self._put_message_waiter is not None:
            self._put_message_waiter.set_result(None)
            self._put_message_waiter = None

        return message

    async def _pump(self):
        while not self.client_disconnected:
            received_event = await self._asgi_receive()
            if received_event['type'] == EventType.WS_DISCONNECT:
                self.client_disconnected = True
                self.client_disconnected_code = received_event.get(
                    'code', WSCloseCode.NORMAL
                )

            # --------------------------------------------------------------------------
            # NOTE(kgriffs): The pattern below was borrowed from the websockets.protocol
            #   module under the BSD 3-Clause "New" or "Revised" License.
            #
            #   Ref: https://github.com/aaugustin/websockets/blob/master/src/websockets/protocol.py # noqa E501
            #
            # --------------------------------------------------------------------------
            while len(self._messages) >= self._max_queue:
                self._put_message_waiter = self._loop.create_future()
                try:
                    await self._put_message_waiter
                finally:
                    self._put_message_waiter = None

            self._messages.append(received_event)

            # Notify receive()
            if self._pop_message_waiter is not None:
                self._pop_message_waiter.set_result(None)
                self._pop_message_waiter = None


@misc._lru_cache_for_simple_logic(maxsize=16)
def _supports_reason(asgi_ver: str) -> bool:
    """Check if the websocket version support a close reason."""
    target_ver = (2, 3)
    current_ver = tuple(map(int, asgi_ver.split('.')))
    return current_ver >= target_ver


def http_status_to_ws_code(http_status: int) -> int:
    """Convert the provided http status to a websocket close code by adding 3000."""
    return http_status + 3000<|MERGE_RESOLUTION|>--- conflicted
+++ resolved
@@ -536,13 +536,18 @@
     for configuring certain :py:class:`~.WebSocket` behaviors.
     """
 
-<<<<<<< HEAD
     error_close_code: int
     """The WebSocket close code to use when an unhandled error is raised while
     handling a WebSocket connection (default ``1011``).
 
     For a list of valid close codes and ranges, see also:
     https://tools.ietf.org/html/rfc6455#section-7.4.
+    """
+    default_close_reasons: dict
+    """A default mapping between the Websocket
+    close code and the reason why the connection is close.
+    Close codes corresponding to HTTP errors are also included in this
+    mapping.
     """
     media_handlers: Dict[
         WebSocketPayloadType, Union[media.TextBaseHandlerWS, media.BinaryBaseHandlerWS]
@@ -563,31 +568,6 @@
     generally be kept small since the ASGI server maintains its
     own receive queue. Falcon's queue can be disabled altogether by
     setting `max_receive_queue` to ``0`` (see also: :ref:`ws_lost_connection`).
-=======
-    Attributes:
-        error_close_code (int): The WebSocket close code to use when an
-            unhandled error is raised while handling a WebSocket connection
-            (default ``1011``). For a list of valid close codes and ranges,
-            see also: https://tools.ietf.org/html/rfc6455#section-7.4
-        default_close_reasons (dict): A default mapping between the Websocket
-            close code and the reason why the connection is close.
-            Close codes corresponding to HTTP errors are also included in this
-            mapping.
-        media_handlers (dict): A dict-like object for configuring media handlers
-            according to the WebSocket payload type (TEXT vs. BINARY) of a
-            given message. See also: :ref:`ws_media_handlers`.
-        max_receive_queue (int): The maximum number of incoming messages to
-            enqueue if the reception rate exceeds the consumption rate of the
-            application (default ``4``). When this limit is reached, the
-            framework will wait to accept new messages from the ASGI server
-            until the application is able to catch up.
-
-            This limit applies to Falcon's incoming message queue, and should
-            generally be kept small since the ASGI server maintains its
-            own receive queue. Falcon's queue can be disabled altogether by
-            setting `max_receive_queue` to ``0``
-            (see also: :ref:`ws_lost_connection`).
->>>>>>> 002d37fb
     """
 
     __slots__ = [
@@ -637,12 +617,8 @@
         #
         #   See also: https://developer.mozilla.org/en-US/docs/Web/API/CloseEvent
         #
-<<<<<<< HEAD
         self.error_close_code = WSCloseCode.SERVER_ERROR
-=======
-        self.error_close_code: int = WSCloseCode.SERVER_ERROR
-        self.default_close_reasons: Dict[int, str] = self._init_default_close_reasons()
->>>>>>> 002d37fb
+        self.default_close_reasons = self._init_default_close_reasons()
 
         # NOTE(kgriffs): The websockets library itself will buffer, so we keep
         #   this value fairly small by default to mitigate buffer bloat. But in
