import asyncio
import collections
from enum import Enum
from typing import Any
from typing import Awaitable
from typing import Callable
from typing import Deque
from typing import Dict
from typing import Iterable
from typing import Mapping
from typing import Optional
from typing import Union

import falcon
from falcon import errors
from falcon import media
from falcon.asgi_spec import EventType
from falcon.asgi_spec import WSCloseCode
from falcon.constants import WebSocketPayloadType


_WebSocketState = Enum('_WebSocketState', 'HANDSHAKE ACCEPTED CLOSED')


__all__ = ['WebSocket']


class WebSocket:
    """Represents a single WebSocket connection with a client.

    Attributes:
        ready (bool): ``True`` if the WebSocket connection has been
            accepted and the client is still connected, ``False`` otherwise.
        unaccepted (bool)): ``True`` if the WebSocket connection has not yet
            been accepted, ``False`` otherwise.
        closed (bool): ``True`` if the WebSocket connection has been closed
            by the server or the client has disconnected.
        subprotocols (tuple[str]): The list of subprotocol strings advertised
            by the client, or an empty tuple if no subprotocols were
            specified.
        supports_accept_headers (bool): ``True`` if the ASGI server hosting
            the app supports sending headers when accepting the WebSocket
            connection, ``False`` otherwise.

    """

    __slots__ = (
        '_asgi_receive',
        '_asgi_send',
        '_buffered_receiver',
        '_close_code',
        '_close_reasons',
        '_supports_accept_headers',
        '_supports_reason',
        '_mh_bin_deserialize',
        '_mh_bin_serialize',
        '_mh_text_deserialize',
        '_mh_text_serialize',
        '_state',
        'subprotocols',
    )

    def __init__(
        self,
        ver: str,
        scope: dict,
        receive: Callable[[], Awaitable[dict]],
        send: Callable[[dict], Awaitable],
        media_handlers: Mapping[
            WebSocketPayloadType,
            Union[media.BinaryBaseHandlerWS, media.TextBaseHandlerWS],
        ],
        max_receive_queue: int,
        default_close_reasons: Dict[Optional[int], str],
    ):
        self._supports_accept_headers = ver != '2.0'
        self._supports_reason = check_support_reason(ver)

        # NOTE(kgriffs): Normalize the iterable to a stable tuple; note that
        #   ordering is significant, and so we preserve it here.
        self.subprotocols = tuple(scope.get('subprotocols', []))

        # TODO(kgriffs): Should we make the use of _BufferedReceiver
        #   configurable? For example, if the developer knows that
        #   they will be interleaving receives and sends, then they
        #   will be able to find out about the 'websocket.disconnect'
        #   event via one of their receive() calls, and there is no
        #   need for the added overhead.
        self._buffered_receiver = _BufferedReceiver(receive, max_receive_queue)
        self._asgi_receive = self._buffered_receiver.receive
        self._asgi_send = send

        mh_text = media_handlers[WebSocketPayloadType.TEXT]
        self._mh_text_serialize = mh_text.serialize
        self._mh_text_deserialize = mh_text.deserialize

        mh_bin = media_handlers[WebSocketPayloadType.BINARY]
        self._mh_bin_serialize = mh_bin.serialize
        self._mh_bin_deserialize = mh_bin.deserialize

        self._close_reasons = default_close_reasons
        self._state = _WebSocketState.HANDSHAKE
        self._close_code = None  # type: Optional[int]

    @property
    def unaccepted(self) -> bool:
        return self._state == _WebSocketState.HANDSHAKE

    @property
    def closed(self) -> bool:
        return (
            self._state == _WebSocketState.CLOSED
            or self._buffered_receiver.client_disconnected
        )

    @property
    def ready(self) -> bool:
        return (
            self._state == _WebSocketState.ACCEPTED
            and not self._buffered_receiver.client_disconnected
        )

    @property
    def supports_accept_headers(self) -> bool:
        return self._supports_accept_headers

    async def accept(
        self,
        subprotocol: Optional[str] = None,
        headers: Optional[Union[Iterable[Iterable[str]], Mapping[str, str]]] = None,
    ):
        """Accept the incoming WebSocket connection.

        If, after examining the connection's attributes (headers, advertised
        subprotocols, etc.) the request should be accepted, the responder must
        first await this coroutine method to finalize the WebSocket handshake.
        Alternatively, the responder may deny the connection request by awaiting
        the :meth:`~.close` method.

        Keyword Arguments:
            subprotocol (str): The subprotocol the app wishes to accept,
                out of the list of protocols that the client suggested. If
                more than one of the suggested protocols is acceptable,
                the first one in the list from the client should be
                selected (see also: :attr:`~.subprotocols`).

                When left unspecified, a Sec-WebSocket-Protocol header will
                not be included in the response to the client. The
                client may choose to abandon the connection in this case,
                if it does not receive an explicit protocol selection.

            headers (Iterable[[str, str]]): An iterable of ``[name: str, value: str]``
                two-item iterables, representing a collection of HTTP headers to
                include in the handshake response. Both *name* and *value* must
                be of type ``str`` and contain only US-ASCII characters.

                Alternatively, a dict-like object may be passed that implements
                an ``items()`` method.

                Note:
                    This argument is only supported for ASGI servers that
                    implement spec version 2.1 or better. If an app needs to
                    be compatible with multiple ASGI servers, it can
                    reference the :attr:`~.supports_accept_headers` property to
                    determine if the hosting server supports this feature.

        """

        if self.closed:
            raise errors.OperationNotAllowed(
                'accept() may not be called on a closed WebSocket connection'
            )

        if self._state != _WebSocketState.HANDSHAKE:
            raise errors.OperationNotAllowed(
                'accept() may only be called once on an open WebSocket connection'
            )

        event: Dict[str, Any] = {
            'type': EventType.WS_ACCEPT,
        }

        if subprotocol is not None:
            if not isinstance(subprotocol, str):
                raise ValueError('WebSocket subprotocol must be a string')

            event['subprotocol'] = subprotocol

        if headers:
            if not self._supports_accept_headers:
                raise errors.OperationNotAllowed(
                    'The ASGI server that is running this app '
                    'does not support accept headers.'
                )

            header_items = getattr(headers, 'items', None)

            if callable(header_items):
                headers = header_items()

            event['headers'] = parsed_headers = [
                (name.lower().encode('ascii'), value.encode('ascii'))
                for name, value in headers  # type: ignore
            ]

            for name, __ in parsed_headers:
                if name == b'sec-websocket-protocol':
                    raise ValueError(
                        'Per the ASGI spec, the headers iterable must not '
                        'contain "sec-websocket-protocol". Instead, the '
                        'subprotocol argument can be used to indicate the '
                        'accepted protocol.'
                    )

        await self._send(event)
        self._state = _WebSocketState.ACCEPTED

        self._buffered_receiver.start()

        # NOTE(kgriffs): We have to buffer received events so that we
        #   will know when a disconnect happens and we can alert the app
        #   via falcon.errors.WebSocketDisconnected so that the app knows
        #   it should bail out if it is just emitting a series of messages
        #   without ever reading any from the client.
        #
        # TODO(kgriffs): Bring this use case to the attention of the
        #   ASGI spec committee and see if they can't come up with a better
        #   way to deal with this.

    async def close(self, code: Optional[int] = None) -> None:
        """Close the WebSocket connection.

        This coroutine method sends a WebSocket ``CloseEvent`` to the client and
        then proceeds to actually close the connection.

        The responder can also use this method to deny a connection request
        simply by awaiting it instead of :meth:`~.accept`. In this case,
        the client will receive an HTTP 403 response to the handshake.

        Keyword Arguments:
            code (int): The close code to use for the `CloseEvent` (default
                1000). See also:
                https://developer.mozilla.org/en-US/docs/Web/API/CloseEvent

        """

        # NOTE(kgriffs): Do this first to be sure we clean things up
        #   in the case that we are going to raise an error next.
        await self._buffered_receiver.stop()

        if code is None:
            code = WSCloseCode.NORMAL
        elif not isinstance(code, int):
            raise ValueError('code must be an int')
        elif code < 1000:
            raise ValueError('Invalid close code. The value must be >= 1000')
        elif 1015 <= code <= 1999 or 1004 <= code <= 1006:
            raise ValueError('Invalid close code. Only unreserved codes may be used.')

        # NOTE(kgriffs): Only do this after we validate the code, to avoid
        #   masking errors.
        if self.closed:
            return

        response = {'type': EventType.WS_CLOSE, 'code': code}

        if self._supports_reason:
            if code in self._close_reasons:
                response['reason'] = self._close_reasons[code]
            elif 3100 <= code <= 3999:
                response['reason'] = falcon.util.code_to_http_status(code - 3000)

        await self._asgi_send(response)

        self._state = _WebSocketState.CLOSED
        self._close_code = code

    async def send_media(
        self,
        media: object,
        payload_type: WebSocketPayloadType = WebSocketPayloadType.TEXT,
    ) -> None:
        """Send a serializable object to the client.

        The payload type determines the media handler that will be used
        to serialize the given object (see also: :ref:`ws_media_handlers`).

        Arguments:
            media (object): The object to send.

        Keyword Arguments:
            payload_type (falcon.WebSocketPayloadType): The payload type to
                use for the message (default ``falcon.WebSocketPayloadType.TEXT``).

                Must be one of:

                .. code:: python

                    falcon.WebSocketPayloadType.TEXT
                    falcon.WebSocketPayloadType.BINARY
        """

        self._require_accepted()

        if payload_type is WebSocketPayloadType.TEXT:
            await self._send(
                {
                    'type': EventType.WS_SEND,
                    'text': self._mh_text_serialize(media),
                }
            )
        else:
            await self._send(
                {
                    'type': EventType.WS_SEND,
                    'bytes': self._mh_bin_serialize(media),
                }
            )

    async def send_text(self, payload: str) -> None:
        """Send a message to the client with a Unicode string payload.

        Arguments:
            payload (str): The string to send.
        """

        self._require_accepted()

        # NOTE(kgriffs): We have to check ourselves because some ASGI
        #   servers are not very strict which can lead to hard-to-debug
        #   errors.
        if not isinstance(payload, str):
            raise TypeError('payload must be a string')

        await self._send(
            {
                'type': EventType.WS_SEND,
                'text': payload,
            }
        )

    async def send_data(self, payload: Union[bytes, bytearray, memoryview]) -> None:
        """Send a message to the client with a binary data payload.

        Arguments:
            payload (Union[bytes, bytearray, memoryview]): The binary data to send.
        """

        # NOTE(kgriffs): We have to check ourselves because some ASGI
        #   servers are not very strict which can lead to hard-to-debug
        #   errors.
        if not isinstance(payload, (bytes, bytearray, memoryview)):
            raise TypeError('payload must be a byte string')

        self._require_accepted()

        await self._send(
            {
                'type': EventType.WS_SEND,
                'bytes': bytes(payload),
            }
        )

    async def receive_text(self) -> str:
        """Receive a message from the client with a Unicode string payload.

        Awaiting this coroutine will block until a message is available or
        the WebSocket is disconnected.
        """

        self._require_accepted()

        event = await self._receive()

        # PERF(kgriffs): When we normally expect the key to be
        #   present, this pattern is faster than get()
        try:
            text = event['text']
        except KeyError:
            text = None

        # NOTE(kgriffs): Even if the key is present, it may be None
        if text is None:
            raise errors.PayloadTypeError('Missing TEXT (0x01) payload')

        return text

    async def receive_data(self) -> bytes:
        """Receive a message from the client with a binary data payload.

        Awaiting this coroutine will block until a message is available or
        the WebSocket is disconnected.
        """

        self._require_accepted()

        event = await self._receive()

        # PERF(kgriffs): When we normally expect the key to be
        #   present, EAFP is faster than get()
        try:
            data = event['bytes']
        except KeyError:
            data = None

        # NOTE(kgriffs): Even if the key is present, it may be None
        if data is None:
            raise errors.PayloadTypeError('Missing BINARY (0x02) payload')

        return data

    async def receive_media(self) -> object:
        """Receive a deserialized object from the client.

        The incoming payload type determines the media handler that will be used
        to deserialize the object (see also: :ref:`ws_media_handlers`).
        """

        self._require_accepted()

        event = await self._receive()

        # NOTE(kgriffs): Most likely case is going to be JSON via text
        #   payload, so try that first.
        text = event.get('text')
        if text is not None:
            return self._mh_text_deserialize(text)

        # PERF(kgriffs): At this point there better be a 'bytes' key, so
        #   use EAFP this time.
        try:
            data = event['bytes']
        except KeyError:
            data = None

        # NOTE(kgriffs): Even if the key is present, it may be None
        if data is None:
            raise errors.PayloadTypeError(
                'Message did not contain either a TEXT (0x01) or BINARY (0x02) payload'
            )

        return self._mh_bin_deserialize(data)

    async def _send(self, msg: dict):
        if self._buffered_receiver.client_disconnected:
            self._state = _WebSocketState.CLOSED
            self._close_code = self._buffered_receiver.client_disconnected_code
            raise errors.WebSocketDisconnected(self._close_code)

        try:
            await self._asgi_send(msg)
        except Exception as ex:
            # NOTE(kgriffs): If uvicorn (or any other server that uses the
            #   the "websockets" library) allows exceptions to bubble up,
            #   we will have an error raised on client disconnect.
            #
            #   Daphne, on the other hand, does not raise an error but just
            #   eats the message. This approach is actually more in keeping
            #   with the ASGI spec, but poses its own challenges.

            translated_ex = self._translate_webserver_error(ex)
            if translated_ex:
                raise translated_ex

            # NOTE(kgriffs): Re-raise other errors directly so that we don't
            #   obscure the traceback.
            raise

    async def _receive(self) -> dict:
        event = await self._asgi_receive()

        event_type = event['type']

        if event_type != EventType.WS_RECEIVE:
            # NOTE(kgriffs): Based on the ASGI spec, there are no other
            #   event types that should be emitted by the protocol server,
            #   but we sanity-check it here just in case.
            assert event_type == EventType.WS_DISCONNECT

            self._state = _WebSocketState.CLOSED
            self._close_code = event.get('code', WSCloseCode.NORMAL)
            raise errors.WebSocketDisconnected(self._close_code)

        return event

    def _require_accepted(self):
        if self._state == _WebSocketState.HANDSHAKE:
            raise errors.OperationNotAllowed(
                'WebSocket connection has not yet been accepted'
            )
        elif self._state == _WebSocketState.CLOSED:
            raise errors.WebSocketDisconnected(self._close_code)

    def _translate_webserver_error(self, ex):
        s = str(ex)

        # NOTE(kgriffs): uvicorn or any other server using the "websockets"
        #   package that allows exceptions to bubble up
        if 'code = 1000 (OK)' in s:
            return errors.WebSocketDisconnected(WSCloseCode.NORMAL)

        # NOTE(kgriffs): Autobahn (used by Daphne) raises a generic exception
        #   with this message
        if 'protocol accepted must be from the list' in s:
            return ValueError(
                'WebSocket subprotocol must be from the list sent by the client'
            )

        return None


class WebSocketOptions:
    """Defines a set of configurable WebSocket options.

    An instance of this class is exposed via :attr:`falcon.asgi.App.ws_options`
    for configuring certain :py:class:`~.WebSocket` behaviors.

    Attributes:
        error_close_code (int): The WebSocket close code to use when an
            unhandled error is raised while handling a WebSocket connection
            (default ``1011``). For a list of valid close codes and ranges,
            see also: https://tools.ietf.org/html/rfc6455#section-7.4
        default_close_reasons (dict): A default mapping between the Websocket
            close code and the reason why the connection is close. Close codes
            corresponding to HTTPerrors are not included as they will be rendered
            automatically using HTTP status.
        media_handlers (dict): A dict-like object for configuring media handlers
            according to the WebSocket payload type (TEXT vs. BINARY) of a
            given message. See also: :ref:`ws_media_handlers`.
        max_receive_queue (int): The maximum number of incoming messages to
            enqueue if the reception rate exceeds the consumption rate of the
            application (default ``4``). When this limit is reached, the
            framework will wait to accept new messages from the ASGI server
            until the application is able to catch up.

            This limit applies to Falcon's incoming message queue, and should
            generally be kept small since the ASGI server maintains its
            own receive queue. Falcon's queue can be disabled altogether by
            setting `max_receive_queue` to ``0`` (see also: :ref:`ws_lost_connection`).

    """

    __slots__ = [
        'error_close_code',
        'default_close_reasons',
        'max_receive_queue',
        'media_handlers',
    ]

    def __init__(self) -> None:
        try:
            import msgpack
        except ImportError:
            msgpack = None

        bin_handler: media.BinaryBaseHandlerWS

        if msgpack:
            bin_handler = media.MessagePackHandlerWS()
        else:
            bin_handler = media.MissingDependencyHandler(
                'default WebSocket media handler for BINARY payloads', 'msgpack'
            )

        self.media_handlers: Dict[
            WebSocketPayloadType,
            Union[media.TextBaseHandlerWS, media.BinaryBaseHandlerWS],
        ] = {
            WebSocketPayloadType.TEXT: media.JSONHandlerWS(),
            WebSocketPayloadType.BINARY: bin_handler,
        }

        # Internal Error
        #
        #   See also: https://developer.mozilla.org/en-US/docs/Web/API/CloseEvent
        #
        self.error_close_code: int = WSCloseCode.SERVER_ERROR

        self.default_close_reasons: Dict[int, str] = {
            1000: 'Normal Closure',
            1011: 'Internal Server Error',
            3011: 'Internal Server Error',
        }

        # NOTE(kgriffs): The websockets library itself will buffer, so we keep
        #   this value fairly small by default to mitigate buffer bloat. But in
        #   the case that we have a large spillover from the websocket server's
        #   own queue, increasing the queue length on our side may reduce the
        #   number of pauses in the pump task as it drains the message
        #   backlog. Whether or not this hypothetical will have a material
        #   real-world impact remains to be seen.
        #
        #   See also:
        #       * https://websockets.readthedocs.io/en/stable/design.html#buffers
        #       * https://websockets.readthedocs.io/en/stable/deployment.html#buffers
        #
        self.max_receive_queue: int = 4


class _BufferedReceiver:
    """Buffer incoming WebSocket messages.

    This class is used internally to monitor the WebSocket status (so that we
    can detect when it is disconnected).
    """

    __slots__ = [
        '_asgi_receive',
        '_loop',
        '_max_queue',
        '_messages',
        '_pop_message_waiter',
        '_pump_task',
        '_put_message_waiter',
        'client_disconnected',
        'client_disconnected_code',
    ]

    def __init__(self, asgi_receive: Callable[[], Awaitable[dict]], max_queue: int):
        self._asgi_receive = asgi_receive
        self._max_queue = max_queue

        self._loop = falcon.get_running_loop()

        self._messages: Deque[dict] = collections.deque()
        self._pop_message_waiter = None
        self._put_message_waiter = None

        self._pump_task = None

        self.client_disconnected = False
        self.client_disconnected_code = None

    def start(self):
        if not self._pump_task:
            self._pump_task = falcon.create_task(self._pump())

    async def stop(self):
        if not self._pump_task:
            return

        self._pump_task.cancel()
        try:
            await self._pump_task
        except asyncio.CancelledError:
            pass

        self._pump_task = None

    async def receive(self):
        # NOTE(kgriffs): Since this class is only used internally, we
        #   use an assertion to mitigate against framework bugs.
        #
        #   receive() may not be called again while another coroutine
        #   is already waiting for the next message.
        assert not self._pop_message_waiter

        # NOTE(kgriffs): Wait for a message if none are available. This pattern
        #   was borrowed from the websockets.protocol module.
        while not self._messages:
            # -------------------------------------------------------------------------------------
            # NOTE(kgriffs): The pattern below was borrowed from the websockets.protocol
            #   module under the BSD 3-Clause "New" or "Revised" License.
            #
            #   Ref: https://github.com/aaugustin/websockets/blob/master/src/websockets/protocol.py  # noqa E501
            #
            # -------------------------------------------------------------------------------------

            # PERF(kgriffs): Using a bare future like this seems to be
            #   slightly more efficient vs. something like asyncio.Event
            pop_message_waiter = self._loop.create_future()
            self._pop_message_waiter = pop_message_waiter

            try:
                await asyncio.wait(
                    [pop_message_waiter, self._pump_task],
                    return_when=asyncio.FIRST_COMPLETED,
                )
            finally:
                self._pop_message_waiter = None

            if not pop_message_waiter.done():
                # NOTE(kgriffs): asyncio.wait(...) exited because
                #   self._pump_task completed before receiving a
                #   new message.
                pop_message_waiter.cancel()
                return {
                    'type': EventType.WS_DISCONNECT,
                }

        message = self._messages.popleft()

        # Notify _pump()
        if self._put_message_waiter is not None:
            self._put_message_waiter.set_result(None)
            self._put_message_waiter = None

        return message

    async def _pump(self):
        while not self.client_disconnected:
            received_event = await self._asgi_receive()
            if received_event['type'] == EventType.WS_DISCONNECT:
                self.client_disconnected = True
                self.client_disconnected_code = received_event.get(
                    'code', WSCloseCode.NORMAL
                )

            # -------------------------------------------------------------------------------------
            # NOTE(kgriffs): The pattern below was borrowed from the websockets.protocol
            #   module under the BSD 3-Clause "New" or "Revised" License.
            #
            #   Ref: https://github.com/aaugustin/websockets/blob/master/src/websockets/protocol.py # noqa E501
            #
            # -------------------------------------------------------------------------------------
            while len(self._messages) >= self._max_queue:
                self._put_message_waiter = self._loop.create_future()
                try:
                    await self._put_message_waiter
                finally:
                    self._put_message_waiter = None

            self._messages.append(received_event)

            # Notify receive()
            if self._pop_message_waiter is not None:
                self._pop_message_waiter.set_result(None)
                self._pop_message_waiter = None


<<<<<<< HEAD
def check_support_reason(asgi_ver):
    target_ver = [2, 3]
    current_ver = asgi_ver.split('.')

    for i in range(2):
        if int(current_ver[i]) < target_ver[i]:
            return False

    return True
=======
def http_status_to_ws_code(http_status: int) -> int:
    """Convert the provided http status to a websocket close code by adding 3000."""
    return http_status + 3000
>>>>>>> c345420e
<|MERGE_RESOLUTION|>--- conflicted
+++ resolved
@@ -728,8 +728,8 @@
                 self._pop_message_waiter = None
 
 
-<<<<<<< HEAD
 def check_support_reason(asgi_ver):
+    """Checks if the websocket version support a close reason."""
     target_ver = [2, 3]
     current_ver = asgi_ver.split('.')
 
@@ -738,8 +738,8 @@
             return False
 
     return True
-=======
+
+
 def http_status_to_ws_code(http_status: int) -> int:
     """Convert the provided http status to a websocket close code by adding 3000."""
-    return http_status + 3000
->>>>>>> c345420e
+    return http_status + 3000