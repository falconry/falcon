--- conflicted
+++ resolved
@@ -72,14 +72,9 @@
 
 @overload
 def prepare_middleware(
-<<<<<<< HEAD
     middleware: Iterable[AsgiMiddleware],
     independent_middleware: bool = ...,
-    *,
     asgi: Literal[True],
-=======
-    middleware: Iterable, independent_middleware: bool = ..., asgi: Literal[True] = ...
->>>>>>> 11974e91
 ) -> AsyncPreparedMiddlewareResult: ...
 
 
