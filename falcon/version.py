--- conflicted
+++ resolved
@@ -14,9 +14,5 @@
 
 """Falcon version."""
 
-<<<<<<< HEAD
-__version__ = '4.0.1'
-=======
 __version__ = '4.0.2'
->>>>>>> 4ac5ec6f
 """Current version of Falcon."""