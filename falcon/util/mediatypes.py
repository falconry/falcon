--- conflicted
+++ resolved
@@ -85,7 +85,6 @@
 
         return (key.strip(), pdict)
 
-<<<<<<< HEAD
     return _parse_header_old_stdlib(line)
 
 
@@ -105,7 +104,4 @@
     return ''
 
 
-__all__ = ['best_match', 'parse_header']
-=======
-    return _parse_header_old_stdlib(line)
->>>>>>> e5ada2f9
+__all__ = ['best_match', 'parse_header']