"""General utilities.

This package includes multiple modules that implement utility functions
and classes that are useful to both apps and the Falcon framework
itself.

All utilities in the `structures`, `misc`, and `time` modules are
imported directly into the front-door `falcon` module for convenience::

    import falcon

    now = falcon.http_now()

Conversely, the `uri` module must be imported explicitly::

    from falcon import uri

    some_uri = '...'
    decoded_uri = uri.decode(some_uri)

"""

from http import cookies as http_cookies
import sys

# Hoist misc. utils
<<<<<<< HEAD
=======
from falcon.constants import PYTHON_VERSION
from falcon.util.deprecation import deprecated
>>>>>>> 130572d6
from falcon.util.misc import code_to_http_status
from falcon.util.misc import dt_to_http
from falcon.util.misc import get_argnames
from falcon.util.misc import get_bound_method
from falcon.util.misc import get_http_status
from falcon.util.misc import http_date_to_dt
from falcon.util.misc import http_now
from falcon.util.misc import http_status_to_code
from falcon.util.misc import is_python_func
from falcon.util.misc import secure_filename
from falcon.util.misc import to_query_str
from falcon.util.structures import CaseInsensitiveDict
from falcon.util.structures import Context
from falcon.util.structures import ETag
from falcon.util.sync import async_to_sync
from falcon.util.sync import create_task
from falcon.util.sync import get_running_loop
from falcon.util.sync import runs_sync
from falcon.util.sync import sync_to_async
from falcon.util.sync import wrap_sync_to_async
from falcon.util.sync import wrap_sync_to_async_unsafe
from falcon.util.time import TimezoneGMT


# NOTE(kgriffs): Backport support for the new 'SameSite' attribute
#   for Python versions prior to 3.8. We do it this way because
#   SimpleCookie does not give us a simple way to specify our own
#   subclass of Morsel.
_reserved_cookie_attrs = http_cookies.Morsel._reserved  # type: ignore
if 'samesite' not in _reserved_cookie_attrs:  # pragma: no cover
    _reserved_cookie_attrs['samesite'] = 'SameSite'  # type: ignore


IS_64_BITS = sys.maxsize > 2**32

from falcon.util.reader import BufferedReader as _PyBufferedReader  # NOQA

try:
    from falcon.cyutil.reader import BufferedReader as _CyBufferedReader
except ImportError:
    _CyBufferedReader = None

# NOTE(vytas): Cythonized BufferedReader makes heavy use of Py_ssize_t which
#   would overflow on 32-bit systems with form parts larger than 2 GiB.
BufferedReader = (
    (_CyBufferedReader or _PyBufferedReader) if IS_64_BITS else _PyBufferedReader
)

if PYTHON_VERSION >= (3, 7):
    # NOTE(caselit): __getattr__ support for modules was added only in py 3.7.
    # Deprecating an import on previous version is hard to do, so we are
    # displaying the warning only on 3.7+
    def __getattr__(name):
        if name == 'json':
            import warnings
            import json  # NOQA
            from falcon.util.deprecation import DeprecatedWarning

            warnings.warn(
                'Importing json from "falcon.util" is deprecated.', DeprecatedWarning
            )
            return json
        from types import ModuleType

        # fallback to the default implementation
        mod = sys.modules[__name__]
        return ModuleType.__getattr__(mod, name)

else:
    import json  # NOQA<|MERGE_RESOLUTION|>--- conflicted
+++ resolved
@@ -24,11 +24,7 @@
 import sys
 
 # Hoist misc. utils
-<<<<<<< HEAD
-=======
 from falcon.constants import PYTHON_VERSION
-from falcon.util.deprecation import deprecated
->>>>>>> 130572d6
 from falcon.util.misc import code_to_http_status
 from falcon.util.misc import dt_to_http
 from falcon.util.misc import get_argnames
