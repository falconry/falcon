"""General utilities.

This package includes multiple modules that implement utility functions
and classes that are useful to both apps and the Falcon framework
itself.

All utilities in the `structures`, `misc`, and `time` modules are
imported directly into the front-door `falcon` module for convenience::

    import falcon

    now = falcon.http_now()

Conversely, the `uri` module must be imported explicitly::

    from falcon import uri

    some_uri = '...'
    decoded_uri = uri.decode(some_uri)

"""

from http import cookies as http_cookies
import json  # NOQA
import sys

# Hoist misc. utils
from falcon.util.misc import *  # NOQA
<<<<<<< HEAD
from falcon.util.streams import BufferedStream as _PyBufferedStream
from falcon.util.structures import *  # NOQA
=======
from falcon.util.sync import *  # NOQA
>>>>>>> 497fcafb
from falcon.util.time import *  # NOQA


# NOTE(kgriffs): Backport support for the new 'SameSite' attribute
#   for Python versions prior to 3.8. We do it this way because
#   SimpleCookie does not give us a simple way to specify our own
#   subclass of Morsel.
_reserved_cookie_attrs = http_cookies.Morsel._reserved  # type: ignore
if 'samesite' not in _reserved_cookie_attrs:  # pragma: no cover
    _reserved_cookie_attrs['samesite'] = 'SameSite'  # type: ignore


IS_64_BITS = sys.maxsize > 2**32

try:
    from falcon.cyutil.streams import BufferedStream as _CyBufferedStream
except ImportError:
    _CyBufferedStream = None

# NOTE(vytas): Cythonized BufferedStream makes heavy use of Py_ssize_t which
#   would overflow on 32-bit systems with form parts larger than 2 GiB.
BufferedStream = (_CyBufferedStream or _PyBufferedStream) if IS_64_BITS else _PyBufferedStream<|MERGE_RESOLUTION|>--- conflicted
+++ resolved
@@ -26,12 +26,9 @@
 
 # Hoist misc. utils
 from falcon.util.misc import *  # NOQA
-<<<<<<< HEAD
 from falcon.util.streams import BufferedStream as _PyBufferedStream
 from falcon.util.structures import *  # NOQA
-=======
 from falcon.util.sync import *  # NOQA
->>>>>>> 497fcafb
 from falcon.util.time import *  # NOQA
 
 
