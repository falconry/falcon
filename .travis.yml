language: python

dist: xenial

install: pip install tox coveralls
cache:
    directories:
        - $HOME/.cache/pip

matrix:
    include:
        - python: pypy3.5-6.0
          env: TOXENV=pypy3
        - python: 3.8
          env: TOXENV=pep8
        - python: 3.8
          env: TOXENV=pep8-examples
        - python: 3.5
          env: TOXENV=py35
        - python: 3.6
          env: TOXENV=py36
        - python: 3.7
          env: TOXENV=py37
        - python: 3.8
          env: TOXENV=py38
        - python: 3.8
          env: TOXENV=py38_cython
        - python: 3.8
          env: TOXENV=py38_smoke
        - python: 3.8
          env: TOXENV=py38_smoke_cython
        - python: 3.8
          env: TOXENV=docs
        # TODO(kgriffs): Re-enable once hug has a chance to address
        #   breaking changes in Falcon 3.0
        # - python: 3.7
        #   env: TOXENV=hug
        - python: 3.8
<<<<<<< HEAD
          env: TOXENV=py38_cython
        - python: 3.8
          env: TOXENV=look
=======
          env: TOXENV=check_vendored
>>>>>>> 280e801d

script: tox

notifications:
  webhooks:
    urls:
      secure: "R4Hr754P2v69tWoy6vKz/4csb6ZHYRM/+8vTVV6ioDWyqsPqyGXAPiXDfZ617C7TLxJiTlbFIJPjlcH64estPg+RZ1NA4D8BrDKS2nKqHJ2Z5Jv6X5Ds6HkEUNnYXsuwsqNvZzhpPRcCKXXRpvmAbkNUSe8ftn4kz2zCOA9MBSY="
    on_success: change
    on_failure: always

before_install:
  - sudo apt-get update
  - sudo apt-get install -y libunwind-dev
  - pip install codecov

after_success:
  - coverage combine
  - codecov<|MERGE_RESOLUTION|>--- conflicted
+++ resolved
@@ -36,13 +36,11 @@
         # - python: 3.7
         #   env: TOXENV=hug
         - python: 3.8
-<<<<<<< HEAD
           env: TOXENV=py38_cython
         - python: 3.8
           env: TOXENV=look
-=======
+        - python: 3.8
           env: TOXENV=check_vendored
->>>>>>> 280e801d
 
 script: tox
 
