--- conflicted
+++ resolved
@@ -42,18 +42,12 @@
           env: TOXENV=py36_smoke_cython
         - python: 2.7
           env: TOXENV=docs
-<<<<<<< HEAD
-
         # TODO(kgriffs): Re-enable once we have mitigated the stream_len
         #   breaking change in hug.
         # - python: 3.6
         #   env: TOXENV=hug
-=======
-        - python: 3.6
-          env: TOXENV=hug
         - python: 3.6
           env: TOXENV=check_vendored
->>>>>>> dda897ee
 
 script: tox
 
