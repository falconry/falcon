language: python

dist: xenial

install: pip install tox coveralls
cache:
    directories:
        - $HOME/.cache/pip

matrix:
    include:
        - python: pypy3.5-6.0
          env: TOXENV=pypy3
        - python: 3.7
          env: TOXENV=pep8
        - python: 3.7
          env: TOXENV=pep8-examples
<<<<<<< HEAD
        - python: 2.7
          env: TOXENV=py27
        - python: 2.7
          env: TOXENV=py27_smoke
        - python: 2.7
          env: TOXENV=py27_cython
        - python: 2.7
          env: TOXENV=py27_smoke_cython
=======
        - python: 3.4
          env: TOXENV=py34
>>>>>>> 18fd8076
        - python: 3.5
          env: TOXENV=py35
        - python: 3.6
          env: TOXENV=py36
        - python: 3.7
          env: TOXENV=py37
        - python: 3.7
          env: TOXENV=py37_cython
        - python: 3.7
          env: TOXENV=py37_smoke
        - python: 3.7
          env: TOXENV=py37_smoke_cython
        - python: 3.7
          env: TOXENV=docs
        - python: 3.7
          env: TOXENV=hug
        - python: 3.7
          env: TOXENV=check_vendored

script: tox

notifications:
  webhooks:
    urls:
      secure: "R4Hr754P2v69tWoy6vKz/4csb6ZHYRM/+8vTVV6ioDWyqsPqyGXAPiXDfZ617C7TLxJiTlbFIJPjlcH64estPg+RZ1NA4D8BrDKS2nKqHJ2Z5Jv6X5Ds6HkEUNnYXsuwsqNvZzhpPRcCKXXRpvmAbkNUSe8ftn4kz2zCOA9MBSY="
    on_success: change
    on_failure: always

before_install:
  - sudo apt-get update
  - sudo apt-get install -y libunwind-dev
  - pip install codecov

after_success:
  - coverage combine
  - codecov<|MERGE_RESOLUTION|>--- conflicted
+++ resolved
@@ -15,19 +15,6 @@
           env: TOXENV=pep8
         - python: 3.7
           env: TOXENV=pep8-examples
-<<<<<<< HEAD
-        - python: 2.7
-          env: TOXENV=py27
-        - python: 2.7
-          env: TOXENV=py27_smoke
-        - python: 2.7
-          env: TOXENV=py27_cython
-        - python: 2.7
-          env: TOXENV=py27_smoke_cython
-=======
-        - python: 3.4
-          env: TOXENV=py34
->>>>>>> 18fd8076
         - python: 3.5
           env: TOXENV=py35
         - python: 3.6
